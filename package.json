{
  "name": "zettlr",
  "homepage": "https://www.zettlr.com",
  "author": {
    "name": "Hendrik Erz",
    "email": "info@zettlr.com"
  },
  "repository": {
    "type": "git",
    "url": "git://github.com/Zettlr/Zettlr.git"
  },
  "version": "1.7.4",
  "license": "GPL-3.0",
  "description": "A powerful Markdown editor for researchers.",
  "main": ".webpack/main",
  "scripts": {
    "postinstall": "electron-builder install-app-deps",
    "start": "electron-forge start",
    "package": "electron-forge package",
    "package:mac": "electron-forge package --platform=darwin",
    "package:win": "electron-forge package --platform=win32 --arch=ia32,x64",
    "package:win-arm": "electron-forge package --platform=win32 --arch=arm64",
    "package:linux": "electron-forge package --platform=linux",
    "release": "yarn package && electron-builder",
    "release:mac": "yarn package:mac && electron-builder --mac --publish \"never\" --prepackaged out/TODO",
    "release:win": "yarn package:win && electron-builder --win --x64 --ia32 --publish \"never\" --prepackaged out/zettlr-win32-x64",
    "release:win-arm": "yarn package:win-arm && electron-builder --win --ia32 --arm64 --publish \"never\" --prepackaged out/TODO",
    "release:linux": "yarn package:linux && electron-builder --linux --publish \"never\" --prepackaged out/TODO",
    "lang:refresh": "node scripts/refresh-language.js",
    "csl:refresh": "node scripts/update-csl.js",
    "reveal:build": "node scripts/update-reveal.js",
    "test": "mocha",
    "test-gui": "node scripts/test-gui.js",
    "lint": "eslint --ext js,vue,ts -f html -o eslint_report.htm source resources"
  },
  "config": {
    "forge": "./forge.config.js"
  },
  "build": {
    "appId": "com.zettlr.app",
    "productName": "Zettlr",
    "npmRebuild": false,
    "copyright": "Zettlr is licensed under GNU GPL v3.",
    "fileAssociations": [
      {
        "ext": "md",
        "name": "Markdown",
        "description": "Markdown document",
        "mimeType": "text/markdown",
        "role": "Editor",
        "isPackage": false
      },
      {
        "ext": "markdown",
        "name": "Markdown",
        "description": "Markdown document",
        "mimeType": "text/markdown",
        "role": "Editor",
        "isPackage": false
      }
    ],
    "directories": {
      "output": "release"
    },
    "afterPack": "./scripts/afterPack.js",
    "afterSign": "./scripts/afterSign.js",
    "mac": {
      "category": "public.app-category.productivity",
      "target": "dmg",
      "artifactName": "Zettlr-${version}-${arch}.${ext}",
      "icon": "resources/icons/icon.icns",
      "darkModeSupport": true,
      "hardenedRuntime": true,
      "gatekeeperAssess": false,
      "entitlements": "./scripts/assets/entitlements.plist",
      "entitlementsInherit": "./scripts/assets/entitlements.plist"
    },
    "win": {
      "target": [
        {
          "target": "nsis",
          "arch": []
        }
      ],
      "artifactName": "Zettlr-${version}-${arch}.${ext}",
      "icon": "resources/icons/ico/icon.ico"
    },
    "linux": {
      "target": [
        {
          "target": "AppImage",
          "arch": [
            "x64",
            "ia32"
          ]
        },
        "deb",
        "rpm"
      ],
      "artifactName": "Zettlr-${version}-${arch}.${ext}",
      "synopsis": "Markdown editor",
      "category": "Office",
      "icon": "resources/icons/png",
      "desktop": {
        "StartupWMClass": "zettlr"
      }
    },
    "dmg": {
      "background": "resources/icons/dmg/dmg_back.tiff",
      "icon": "resources/icons/icon.icns",
      "contents": [
        {
          "x": 130,
          "y": 220
        },
        {
          "x": 410,
          "y": 220,
          "type": "link",
          "path": "/Applications"
        }
      ],
      "window": {
        "width": 540,
        "height": 400
      }
    },
    "nsis": {
      "oneClick": false,
      "perMachine": false,
      "allowElevation": true,
      "allowToChangeInstallationDirectory": true,
      "uninstallDisplayName": "Uninstall ${productName}",
      "installerHeader": "resources/NSIS/NSISinstallerHeader.bmp",
      "installerSidebar": "resources/NSIS/NSISinstallerSidebar.bmp"
    },
    "deb": {
      "priority": "optional",
      "compression": "xz"
    },
    "rpm": {
      "compression": "xz"
    }
  },
  "dependencies": {
    "@clr/icons": "^3.1.4",
    "@zettlr/citr": "^1.2.0",
    "adm-zip": "^0.4.16",
    "archiver": "^5.0.0",
    "astrocite": "^0.16.3",
    "bcp-47": "^1.0.7",
    "chart.js": "^2.9.3",
<<<<<<< HEAD
    "chokidar": "^3.4.1",
    "citeproc": "^2.4.6",
    "codemirror": "^5.55.0",
=======
    "chokidar": "^3.3.1",
    "citeproc": "^2.4.13",
    "codemirror": "^5.56.0",
>>>>>>> 8b08c024
    "command-exists": "^1.2.9",
    "got": "^11.5.1",
    "joplin-turndown": "^4.0.29",
    "joplin-turndown-plugin-gfm": "^1.0.12",
    "jquery": "^3.5.1",
    "jquery-ui": "^1.12.1",
    "katex": "^0.12.0",
    "md5": "^2.2.1",
    "mermaid": "8.5.0",
    "moment": "^2.27.0",
    "nspell": "^2.1.1",
    "on-change": "^2.0.1",
    "rimraf": "^3.0.2",
    "sanitize-filename": "^1.6.3",
    "semver": "^7.3.2",
    "showdown": "^1.9.1",
    "tippy.js": "^6.2.6",
    "uuid": "^8.3.0",
    "v8-compile-cache": "^2.1.1",
    "vue": "^2.6.11",
    "vuex": "^3.5.1",
    "yaml": "^1.10.0"
  },
  "optionalDependencies": {
    "fsevents": "^1.2.4"
  },
  "devDependencies": {
    "@electron-forge/cli": "6.0.0-beta.52",
    "@electron-forge/plugin-webpack": "6.0.0-beta.52",
    "@marshallofsound/webpack-asset-relocator-loader": "^0.5.0",
    "@typescript-eslint/eslint-plugin": "^2.18.0",
    "@typescript-eslint/parser": "^2.18.0",
    "chalk": "^4.1.0",
    "copy-webpack-plugin": "^6.0.3",
    "cross-env": "^7.0.2",
    "css-loader": "3.6.0",
    "csso": "^4.0.3",
    "electron": "^9.1.2",
    "electron-builder": "^22.8.0",
    "electron-devtools-installer": "^3.1.1",
    "electron-notarize": "^1.0.0",
    "eslint": "^7.6.0",
    "eslint-config-standard": "^14.1.1",
    "eslint-loader": "^4.0.2",
    "eslint-plugin-import": "^2.22.0",
    "eslint-plugin-node": "^11.1.0",
    "eslint-plugin-promise": "^4.2.1",
    "eslint-plugin-standard": "^4.0.1",
<<<<<<< HEAD
    "eslint-plugin-vue": "^7.0.0-alpha.9",
    "file-loader": "^6.0.0",
    "fork-ts-checker-webpack-plugin": "^3.1.1",
=======
    "eslint-plugin-vue": "^7.0.0-beta.1",
    "gulp": "^4.0.2",
    "gulp-concat": "^2.6.1",
    "gulp-handlebars": "^5.0.2",
    "gulp-less": "^4.0.1",
    "gulp-plumber": "^1.2.1",
    "gulp-rename": "^2.0.0",
    "gulp-sourcemaps": "^2.6.5",
    "gulp-wrap": "^0.15.0",
>>>>>>> 8b08c024
    "handlebars": "^4.7.6",
    "handlebars-loader": "^1.7.1",
    "less-loader": "^6.2.0",
    "lorem-ipsum": "^2.0.3",
<<<<<<< HEAD
    "mocha": "^8.0.1",
    "node-loader": "^0.6.0",
    "raw-loader": "^4.0.1",
=======
    "mini-css-extract-plugin": "^0.9.0",
    "mocha": "^8.1.0",
    "npm-run-all": "^4.1.5",
>>>>>>> 8b08c024
    "reveal.js": "^3.9.2",
    "style-loader": "^1.2.1",
    "svg-inline-loader": "^0.8.2",
    "ts-loader": "^6.2.1",
    "typescript": "^3.7.0",
    "uglify-js": "^3.10.0",
    "vue-loader": "^15.9.3",
    "vue-template-compiler": "^2.6.11",
<<<<<<< HEAD
    "vue-virtual-scroller": "^1.0.10"
=======
    "vue-virtual-scroller": "^1.0.10",
    "webpack": "^4.44.1",
    "webpack-cli": "^3.3.12"
>>>>>>> 8b08c024
  }
}<|MERGE_RESOLUTION|>--- conflicted
+++ resolved
@@ -150,15 +150,9 @@
     "astrocite": "^0.16.3",
     "bcp-47": "^1.0.7",
     "chart.js": "^2.9.3",
-<<<<<<< HEAD
     "chokidar": "^3.4.1",
-    "citeproc": "^2.4.6",
-    "codemirror": "^5.55.0",
-=======
-    "chokidar": "^3.3.1",
     "citeproc": "^2.4.13",
     "codemirror": "^5.56.0",
->>>>>>> 8b08c024
     "command-exists": "^1.2.9",
     "got": "^11.5.1",
     "joplin-turndown": "^4.0.29",
@@ -207,34 +201,19 @@
     "eslint-plugin-node": "^11.1.0",
     "eslint-plugin-promise": "^4.2.1",
     "eslint-plugin-standard": "^4.0.1",
-<<<<<<< HEAD
-    "eslint-plugin-vue": "^7.0.0-alpha.9",
+    "eslint-plugin-vue": "^7.0.0-beta.1",
     "file-loader": "^6.0.0",
     "fork-ts-checker-webpack-plugin": "^3.1.1",
-=======
-    "eslint-plugin-vue": "^7.0.0-beta.1",
-    "gulp": "^4.0.2",
-    "gulp-concat": "^2.6.1",
-    "gulp-handlebars": "^5.0.2",
-    "gulp-less": "^4.0.1",
-    "gulp-plumber": "^1.2.1",
-    "gulp-rename": "^2.0.0",
-    "gulp-sourcemaps": "^2.6.5",
-    "gulp-wrap": "^0.15.0",
->>>>>>> 8b08c024
     "handlebars": "^4.7.6",
     "handlebars-loader": "^1.7.1",
     "less-loader": "^6.2.0",
     "lorem-ipsum": "^2.0.3",
-<<<<<<< HEAD
     "mocha": "^8.0.1",
     "node-loader": "^0.6.0",
     "raw-loader": "^4.0.1",
-=======
-    "mini-css-extract-plugin": "^0.9.0",
     "mocha": "^8.1.0",
-    "npm-run-all": "^4.1.5",
->>>>>>> 8b08c024
+    "node-loader": "^0.6.0",
+    "raw-loader": "^4.0.1",
     "reveal.js": "^3.9.2",
     "style-loader": "^1.2.1",
     "svg-inline-loader": "^0.8.2",
@@ -242,13 +221,6 @@
     "typescript": "^3.7.0",
     "uglify-js": "^3.10.0",
     "vue-loader": "^15.9.3",
-    "vue-template-compiler": "^2.6.11",
-<<<<<<< HEAD
-    "vue-virtual-scroller": "^1.0.10"
-=======
-    "vue-virtual-scroller": "^1.0.10",
-    "webpack": "^4.44.1",
-    "webpack-cli": "^3.3.12"
->>>>>>> 8b08c024
+    "vue-template-compiler": "^2.6.11"
   }
 }