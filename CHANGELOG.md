# 2.2.0

## GUI and Functionality

- Tags and keywords within a YAML frontmatter are now clickable
- AutoCorrect values are no longer detected as spelling mistakes
- Fix an issue with false detection of footnote reference texts
- Fix link resolving: Now files dropped onto the editor will be easier to detect
  as files (rather than weblinks)
- Fixed reloading issues with very large citation databases
- Fixed a visual glitch when choosing to "Open in a new tab" in a note preview
- Fix a regression that inserting pasted image paths into the editor didn't work
- Fix wrong display of citations if there was an error rendering the citation
- The tutorial is now also available after the first start; you can reopen it
  any time from the Help menu
- The autocompletion popup doesn't disappear anymore if you completely remove
  anything already written to begin anew
- Fix a bug that would with some installations result in a blank main window.
- Fixed a bug that would sometimes not update the tag autocompletion
- Ensure documents are saved when renaming a directory
- Do not show "Open Image Externally" if loading a data URL
- Improve styling for the "No results" message on file tree filtering
<<<<<<< HEAD
- The full-text search doesn't skip files whose title and/or tags match the
  search terms anymore
=======
- Newly created files now always open in a new tab
>>>>>>> ec7225ea

## Under the Hood

- Update Pandoc to 2.17.0.1
- Activate watchdog polling for the citeproc provider. This should reduce issues
  with very large citation databases.
- If the error message upon a failed database reload indicates that the file was
  simply incomplete, the citeproc provider now attempts a second reload after a
  delay of 5 seconds
- Moved the workspace and root file opening logic into their own command
- Make the ZettlrCommand base class abstract and require constraints on derived
- Remove all calls to `global` in the renderer processes; instead properly type
  the API provided via the window object
- Refactor the main process:
  - Move the FSAL, the WindowManager, and the DocumentManager into the service
    provider realm
  - Factor out all commands into a new CommandProvider
  - Use singleton dependency injection to provide services to each other,
    utilizing an AppServiceContainer
  - Remove (almost) every dependency on the `global` object
  - Move the littered code from the Zettlr main class into their corresponding
    service providers
  - Fixed the dependency hell within the FSAL

# 2.1.3

## GUI and Functionality

- Display inline math using monospaced font
- Right-clicking citations doesn't select parts of it anymore
- Inline-equations are now properly syntax highlighted
- Fixed a bug that caused unintentional pastes when closing a tab using the
  middle mouse button on Linux
- Heavily improved the full text search: Previously, certain files that should
  have been returned for specific search terms were not considered a match, and
  multiple results per line were mostly not reported; additionally, search
  results are now ordered by relevancy and the search results are marked more
  visibly
- Heavily improved the table editor user interface: Now the table editor will on
  certain actions write all changes back to the document so that the possibility
  of data loss involves a single table cell at most in case the user forgets to
  un-focus the table. Furthermore, the table editor will now not be removed from
  the document when it loses focus, and instead the table will be updated
  silently
- The log viewer now only displays errors and warnings initially
- Fix a small visual glitch on macOS for toolbar searches
- Added "Open in new Tab" button to link preview tooltip, when user has
  preference "Avoid Opening Files in New Tabs" set to true
- Fix `Use the CodeMirror default actions for Home and End` preference not
  working on MacOS
- Fix task item strikethrough appearing laggy
- Fix task item strikethrough covering the preceding whitespace
- On macOS, file tree icons are now displayed using the theme/system color. On
  all platforms, you can customize the appearance using the selector
  `body .tree-item clr-icon.special` (including platform/mode selectors)
- Improve the readability mode: Now it will not render a YAML frontmatter and it
  will additionally treat sentences smarter than before
- Fixed an issue that would sometimes break images when you edited the caption
  in the rendered image caption.
- Enable resetting of the custom Zettelkasten directory
- The default value for "Use system accent color" is now off for all platforms
  except macOS
- The app now remembers if you had the sidebar open, and which tab you selected
- The app now remembers your recent global searches
- The file tree now expands when you are filtering for files/directories
- Translate the auto dark mode start/end setting strings
- The ToC now displays the currently active section
- Fix file manager always showing word count, even if user selected character
  count in preferences
- When clicking on a heading in the ToC, the cursor is now set to that heading
  and the editor is focused immediately
- Fix recent documents items not being clickable in Linux
- Fix drag & drop of files onto the editor
- Fix some bugs in the link opener

## Under the Hood

- Update Pandoc to 2.17
- Removed the unused PDF settings from the config
- Removed the unused `pandoc` and `xelatex` config options
- Convert all MarkdownEditor hooks and plugins to TypeScript
- Tests now simply transpile without type checking
- Move service provider types to the new types directory
- Provide `@dts` as an alias to retrieve typings
- Move FSAL types to the new types directory
- Convert the remaining utility functions to TypeScript
- Polyfill the `path` module in renderer processes
- Convert the MainSidebar component to TypeScript
- Move out the statistics calculation from the FSAL
- The `yarn package` and `yarn test-gui` commands now skip typechecking,
  reducing build time by a large margin

# 2.1.2

## GUI and Functionality

- **New Feature**: You now have more fine-grained control over how your files
  are displayed: You can now select if the filename is always used or a title
  or first heading level 1 is used (if applicable)
- **New Feature**: You can now also fold nested lists
- **New Feature**: You can now choose to display the file extensions of Markdown
- **New Feature**: You can now choose to always only link using filenames
- The Vim input mode of the editor started working again, so we are re-enabling
  it with this update
- Fixed an error that would cause the global search to malfunction if you
  followed a link which then started a global search while the file manager was
  hidden
- Removed an unused preference
- Rearranged some preferences
- On Windows, tabbed windows will automatically hide their labels if the window
  becomes too narrow
- Reinstated the info on what variables you could use in the Zettelkasten
  generator
- Zettlr displays info text below some preferences again
- Citations are now first-class citizens and got their own preferences tab
- Fixed a small error that would close additional files when you renamed a file
  that was also currently open
- Fixed the context menu not showing during a full text search on macOS
- When something goes wrong during opening of a new workspace or root file, the
  error messages will now be more meaningful
- Small improvement that will not detect Setext headings level 2 without a
  following empty line. This prevents some instances of data loss where users
  forget this empty line and thus accidentally create a valid simple table
- Fixed an issue where the indentation of wrapped lines would look off after
  changing the theme or modifying the editor font via custom CSS
- Fixed the vim mode cursor being barely visible in dark mode
- Done task list items will now be stroked out faster

## Under the Hood

- Convert the MarkdownEditor to ES modules and TypeScript
- Make the `dot-notation` rule optional

# 2.1.1

## GUI and Functionality

- **New Feature**: Zettlr now accounts for backlinks to the currently active
  file, which means it now displays files which link to the current file in the
  sidebar
- New setting: You can now choose to hide the toolbar while in distraction-free
  mode
- Improved placement of the popup displayed by the Input Method Editor (IME) for
  writing non-alphabetic characters (e.g. Chinese, Japanese, or Korean)
- During drag&drop, you can now rest over a collapsed directory for longer than
  two seconds to have it automatically uncollapse -- this way you can reach
  deeper nested directories without having to stop the operation
- Clicking a search result in the global search sidebar will now highlight it
  in the sidebar
- The search now also starts when you press Enter while the restriction input is
  focused
- If you abort moving a file by dropping it onto its source directory, Zettlr
  will silently abort the move without nagging you about the fact that the
  target directory obviously already contains a file of the same name
- Renaming root-directories will now ensure the new path of the directory is
  persisted to the configuration
- Fix a rare error that would incapacitate the Math equation renderer
- Fixed an error that would sometimes prevent the autocomplete popup to close
  until the main window was closed and reopened (or the app is restarted)
- Fixed an error that would prevent a global search if no directory is selected
- Fixed a bug that disabled the table insertion toolbar button in the previous
  version
- Fixed an issue preventing updates of lists in the preferences
- Fixed an issue not displaying the currently selected theme in the preferences

## Under the Hood

- Update to Electron 16
- Make sure to de-proxy the tag database before sending it to the MdEditor
- Remove the `openDocuments` array from the Vue component data
- Convert the MainEditor component to TypeScript
- Added a `@providers` alias for easy referencing of service providers

# 2.1.0

## GUI and Functionality

- **New Feature**: Implemented "forward" and "back" actions, which are
  especially useful for people managing a Zettelkasten and frequently follow
  links: Now you can go back and forth between opened files (shortcuts:
  `Cmd/Ctrl+[` and `Cmd/Ctrl+]`) so you can more quickly navigate your files
- Fixed an error in the link filtering process that would throw an error when
  you attempted to remove internal links completely upon export
- Fixed `Cmd/Ctrl-Click`-behavior on footnotes
- Dragging and dropping files (both from the desktop and the sidebar) now always
  inserts relative paths
- More reactive updating of the related files section
- Improvements during insertion of snippets
- The footnote editor now has a consistent background color in dark mode
- You can now open linked files from within the preview tooltips
- Removed the shortcut to rename directories since that was rarely used and
  could confuse users since it was not obvious where the directory is in the
  file manager
- Moved the file renaming process via shortcut to the document tabs since it's
  much more visible there
- Fix a very rare bug in which selections inside headings would look off
- Fixed an error that would fail the print preview if you had images with
  relative paths in your document
- Internal links to files that contain a period should work now (except what
  follows exactly matches an allowed Markdown file extension)
- Scrollbars on Windows and Linux should now switch colors according to the
  app's dark mode setting
- Zettlr doesn't detect links to other headings in the form of `[link](#target)`
  as tags anymore
- Reinstated the ability to use pure number tags or hexadecimal numbers as tags
- Using the shortcut `Ctrl-Shift-V` to paste something as plain text will no
  longer paste it twice on Windows and Linux
- Zettlr can now be started minimized (in the tray/notification area) by passing
  the CLI flag `--launch-minimized`, which means the main window will not be
  shown after launching the app
- On single-file export, unsaved changes are now also exported
- MagicQuotes can now surround selections
- File duplication will now make sure to always create new files instead of
  overwriting existing ones
- Attempt to scroll back to the correct position after applying remote changes
- Adapt styles on Windows
- You can now specify a TeX template and an HTML template for projects
- Fix double titlebars on Windows and Linux when displaying modals
- Following internal links now also works for systems in which the ID is part of
  the file name
- Updated the display name in the Add/Remove Programs entry for Windows
- Task list items in the editor are now correctly spaced again
- Fixed a bug that would render it impossible to open images and files with non-
  ASCII characters within their path
- You can now copy the underlying equation code for LaTeX equations

## Under the Hood

- Added a further check to the filter copying. Since the filters that ship with
  Zettlr are bound to the inner workings of the app, we should always overwrite
  them if applicable (to ensure they are updated with the app), unlike the
  defaults which people should be able to modify without us messing with them
- Sanitized and standardized all Vue component names and app entry points
- Fix a whole bunch of linter warnings
- Remove the custom event system (`$on`, `$off`, and `$once`) in preparation for
  Vue 3
- Switched to Vue 3 (incl. Vuex 4, vue-loader 16, vue-virtual-scroller 2)
- The state is now being instantiated using a function which adds reactivity
- The modified documents are now updated in such a way that attached watchers
  are notified
- The snippet insertion process is now much more precise and allows snippets to
  be inserted at any point within non-empty lines without any quirks
- Update Pandoc to 2.16.2
- The VS Code debugger now uses the `test-gui` configuration and not the regular
  (potentially critical) main configuration; NOTE that this means you must run
  the `test-gui` command first to generate that data-dir in the first place
  before starting the debugger
- Cleaned up the handler for rendering task-list items
- Switched the windows update, tag-manager, stats, quicklook, project-properties,
  print, paste-image, log-viewer, error, assets, preferences, and about to
  TypeScript
- `extractYamlFrontmatter` does not require the linefeed anymore
- Remove the `openFile` method from the main Zettlr object. Use
  `getDocumentManager().openFile` instead to open a file
- Add an automatic updater for `CITATION.cff`
- Zettlr now extracts outlinks from a file and adds them to descriptors
- Added `@common` as a shorthand alias for importing files within the `common`-
  directory
- The file autocompletion database now uses the full paths to index files

# 2.0.3

## GUI and Functionality

- **Default changed**: The exporter's HTML defaults have now `self-contained: true`
  instead of previously `self-contained: false` -- make sure to update your
  settings accordingly!
- The editor dropdown list now won't be wider than the window, even if you have
  very long citations or keywords
- Removed the leading `#` in the tag cloud
- Allow tags to be sorted by name or count
- Re-introduce the project properties window, since the place within the popover
  was very limited and people have begun calling for more features, so we need
  the space of a dedicated window
- Image caption changes are now also saved when the text field loses focus
- Reworded "night mode" to "dark mode" consistently
- Fix a minor design glitch
- Removed the previous HTML template; now Zettlr uses Pandoc's default
- Fix a small visual glitch that would show link tooltips in unexpected
  locations
- Fixed a small bug that would make Zettlr treat numbers at the beginning of a
  line as a list too often. Now typing, e.g., "21.12.2021" will not yield a
  "22." on the next line
- Changing heading levels using the context menu on heading markers will no
  longer insert the new heading level at arbitrary positions in the document
- Fixed the accessibility to screen readers of toolbar search controls

## Under the Hood

- Update Pandoc to 2.16.1
- Improve sorting behavior of directories on creation and renaming of files
- Removed custom middle-click paste code for Linux, cf. #2321
- Fixed a floating-point to integer conversion failure error
- Fix potential errors in the updater window with additional sanity checks
- Project properties are now persisted to disk only if they actually changed

# 2.0.2

## GUI and Functionality

- Linking files by dragging them onto the editor from the file manager works
  again.
- Text input is automatically focused on global search (`Ctrl+Shift+F`).
- Previously, when you saved an in-memory file to disk, the dialog would begin
  in some random directory, but never the currently selected directory. This is
  now fixed.
- Added syntax highlighting for Octave (Matlab), keyword: `octave`
- The sidebar now refreshes also whenever it is shown, preventing wrong messages
  such as "No citations in document" when a document with citations is open.
- Modal windows now have a title bar
- Slightly increased the status bar height
- Fixed the image size calculator during image pastes
- Fixed a bug that sometimes caused the editor to randomly jump when entering a
  newline
- The updater has received a face lift: It should now be more responsive and
  easier to handle. We now filter out files which wouldn't work on the given
  platform either way, making it harder to accidentally download the Intel-
  packages when you're on ARM (or vice versa).

## Under the Hood

- Switched the Linux middle-mouse-paste code to listen to mouseup events instead
  of mousedown events in response to issue #2321
- Update Pandoc to 2.15
- Refactor the `UpdateProvider` so that it now has a unified state and a better
  error reporting. It should work much better without unrecoverable states and
  is more responsive. Additionally, removed a lot of old and dead code from it.

# 2.0.1

No stable release works without bugs, and thanks to our community, we found them
quickly! This patch fixes those initial bugs.

## GUI and Functionality

- Previously, list items were rendered as if they were code blocks if they were
  indented by at least four spaces, which was not supposed to happen. Thanks to
  @Redsandro for fixing this!
- The autocomplete dropdowns in the editor now only show the top 50 matches. Any
  more wouldn't be visible either way, and additionally, we have had reports
  that databases with more than 10,000 items made those lists somewhat slow.

## Under the Hood

- Switched to providing necessary information to `BrowserWindow` instances via
  `URLSearchParam`s instead of utilizing the `additionalArguments` property on
  the window constructor, since on Windows, Electron injects an additional
  property `prefetch:1` afterwards, rendering it pure luck to retrieve the
  correct information across all Platforms.
- Switched the `Sidebar` and the `SplitView` components from `v-show`-directives
  to `v-if` directives to prevent rendering while they are not in view.

# 2.0.0

Since the last release, 1.8.9, there have been 1,921 commits and 823 files
inside the codebase have changed (plus one or two commits after editing this
changelog and bumping the version string). Thus, the changelog this time does
not contain a meticulous list of every change. Rather, we focus on notable
changes here. If you would like to see the full list of every change, please
follow [this link](https://github.com/Zettlr/Zettlr/compare/v1.8.9...v2.0.0).

## 32bit Builds Are Discontinued

We do not ship any more 32bit builds. From 2.0.0 onwards, only 64bit builds
(both Intel and ARM) are supported. For Windows ARM builds, Pandoc is not
available, so to export and import files on Windows ARM you must install Pandoc
manually, if possible.

## New Configuration Options

Several existing configuration options have changed their format. This means
that changes to these won't be recognised and they will reset to their default.
In this case, you may have to re-adapt your preferences in several places.
Please have a look at your settings after updating and see if they still are set
the way you like.

## Writing Targets Must Be Re-Applied

Due to a change in the underlying data structure, this version of Zettlr will
not recognise any writing target set by a Zettlr version 1.x. This means: Please
note down the important writing targets you have set before updating and then
once re-apply them. We would like to apologise for this inconvenience, but
believe its benefits by far outweigh the single additional migration effort on
your side.

## No More Transitive Files / New Browser-Like Behavior

The idea of "transitive files" we implemented in previous iterations of Zettlr
proved to be counter-intuitive to many people. We now removed that feature
in favor of a much better tab-management. By default, Zettlr will now try to
avoid opening new tabs and instead attempt to replace existing tabs whenever you
open any new file. You can force Zettlr to open a file in a new tab instead by
either middle-clicking, or right-clicking the file and choosing "Open in a new
tab." If you generally do not want tabs to be closed in favor of other files,
you can uncheck the option "Avoid opening new tabs." Files with unsaved changes
will never be replaced. This behavior is very closely aligned with how modern
browsers handle links.

## Autosave Is Now A Setting

A few years ago we implemented auto-saving after a delay of five seconds with no
change to the current file. However, some people mentioned that they'd like to
choose what to do. Now you can switch between three modes of autosaving. "Off"
disables autosave and you have to manually save using `Cmd/Ctrl+S`.
"Immediately" saves files after a very short delay of 250ms, that is basically
whenever you stop typing. "After a delay" (default) will save files after the 5s
delay you know from previous versions of Zettlr.

## PDF-Preferences Are Discontinued

The PDF-Preferences window has been removed in favor of the new "assets
manager." While it did prove to be a nice reminiscence of how LibreOffice or
Word handled layout, it was not a scalable solution. Instead, we have now
switched to defaults files, which are a little more complex than this dialog,
but provide much more functionality and flexibility.

## New Dialog: Assets Manager

Instead of the old PDF-Preferences window, Zettlr now contains a so-called
"assets manager." This is a new preferences window that allows you to customize
settings which are stored in individual files. The first two tabs feature
exporting and importing settings using so-called defaults files. Defaults files
are written using YAML and provide Pandoc with sensible defaults for every
export. We will shortly after the release of 2.0 include extensive documentation
for how these work. The defaults we provide should work well for most users.

The third tab contains the custom CSS, and the fourth tab contains the new
snippets feature.

## Custom CSS Has Moved

The Custom CSS can now be edited directly in the assets manager instead of in
its own dialog.

## Zoom Functionality Has Changed

Previously, you could increase and decrease the editor's font size using the
zoom shortcuts. Now, the zoom shortcuts will zoom the complete user interface.
This is an accessibility feature, since several people with visual impairments
as well as people with large external displays have mentioned they would like
the user interface itself to be scalable.

The editor's font size can now directly be edited with a new setting in the
editor settings tab.

Scroll-to-zoom has been removed, because too many people have accidentally held
down `Cmd/Ctrl` while using the scrollwheel, causing many accidental zoom
operations.

## The Pandoc Command Has Been Removed

In the past, you had the ability to modify the command that Zettlr would run to
export your files. However, several times we had to adapt the command, which
lead to frustration among users because we had to manually inform everyone of
these changes and they had to manually "reset" the command. Now that we have
switched to defaults files, the command that will be run in every case is
`pandoc --defaults "/path/to/defaults.yaml"`. Instead of modifying the CLI
arguments, you can now adapt the defaults Pandoc will be run with, which is
possible because every CLI argument has a corresponding setting in defaults
files, which can be edited in the assets manager.

## Native User Interface

Another notable change is that now we have switched to a native user interface.
This means that Zettlr does not have a completely custom design anymore, but
rather orients itself at the various interface guidelines published by Apple,
Microsoft, and the GNOME team. Thus, on macOS and Windows Zettlr now follows the
Big Sur style and the Metro style respectively. On Linux, we have attempted to
model the GNOME interface but had to make a few changes due to the fact that
there are numerous different window managers with different aesthetics.

## Two PDF Export Options

You will notice that there are now two different PDF exporting options, one is
called "PDF Document", the other "PDF (LaTeX)". The first option enables you to
export a document to PDF without the help of a LaTeX distribution. This way you
can have PDF exports without installing such a distribution. The second option
allows you to export to PDF as you know it from previous versions of Zettlr.

## Project Settings Have Moved

With the introduction of defaults files, there is less necessity to ship a full
dialog just to edit a project's settings. Instead, the project settings have
been moved to the novel "Properties" dialog of directories, which you can access
via the context menu.

## GUI and Functionality

- **Feature**: Switched to using defaults files in the exporter. Additionally,
  the exporter is now modular, allowing for more extensions in the future.
- **Feature**: You can now define snippets, reusable pieces of text that allow
  you to save some time when writing
- **Feature**: The "global search" has been renamed "full text search" and has
  moved to its own sidebar panel -- you can switch between the file manager and
  the full text search using the three-way toggle in the toolbar
- **Feature**: A new sidebar tab shows you related files
- **Feature**: Added a calendar view to the stats dialog, showing you what
  you've written over the year
- **Feature**: The macOS version of Zettlr now boasts a new application icon,
  adapted to fit the style of the Big Sur operating system. It was provided by
  Marc Oliver Orth (@marc2o) – thank you!
- **Feature**: Zettlr now supports bibliography files on a per-file basis. Just
  set the wanted bibliography in your YAML frontmatter, within the
  `bibliography`-property.
- **Feature**: The tag cloud now offers you "suggested tags" for the current
  file. Tag suggestions are words equalling tags found inside your file which
  are not yet prepended with a hash-character. You can modify the list of
  suggestions and insert them at once. Zettlr will insert them into the
  frontmatter so that the actual text will remain untouched. If there are any
  tag suggestions, the tag cloud icon will feature a small red dot.
- **Feature**: Now Zettlr can export to PDF even without any LaTeX-distribution
  installed on the system.
- **Feature**: The footnote editing logic has been improved. Now, multiline
  footnotes are handled appropriately, and you can safely use multi-line
  footnotes alongside the in-place editing feature.
- **Feature**: You can now customize the data directory using the
  `--data-dir="/path/to/directory"` switch. This allows portable installations.
- **Feature**: In addition to the "Glass" sound you can now also have the
  Pomodoro timer play a "Chime" or a "Digital Alarm" after each step
- **Feature**: The filter now not only filters the file list but also the file
  tree
- **Feature**: New "Properties" popouts give you access to information about
  your files and folders via the context menu
- **Feature**: Projects can now be exported into multiple formats at once,
  allowing you to choose from every available format
- **Feature**: You can now further filter which files will be exported using
  glob patterns
- **Feature**: A new update dialog improves the updating experience
- 32bit AppImages and Windows builds are no longer supported.
- Double-dollar equations are now rendered in display mode.
- Removed the Pandoc installation item from the help menu.
- Moved the Pandoc and XeLaTeX settings to the export tab in preferences.
- Updated the tutorial instructions to install Pandoc
- Fixed a bug that would delete file if it got renamed as itself.
- All languages will now be downloaded by the CI workflow. Updates will still be
  pulled via the application on boot.
- Removed the ability for the translation provider to arbitrarily request
  languages that have not been installed in order to remove that fragile
  feature. All languages will now be provided from the application immediately.
- All windows will now remember their last position.
- Some components of the renderer elements will now respect a given accent
  color set by your operating system (only available for macOS and Windows).
  You can choose between a theme's accent color and the operating system's in
  the display settings.
- You can now close files by middle-clicking their tabs
- MDX supported as a type of markdown file
- New File and Edit File can now fast rename without selecting the extension
- Add a tray to the system notification area, off by default. To activate, see
  Preferences → Advanced → "Leave app running in the notification area" (or
  "Show app in the notification area" when using MacOS).
- Fixed a bug that would mark some quotation marks as misspelled
- Fix the visibility problems under night mode mentioned in issue #1845
- Enabled syntax higlighting for fenced code blocks that use attribute lists as
  per issue #2259
- Added the SIL Open Font License to the About dialog

## Under the Hood

- Removed support for 32 bit AppImages on the CI.
- Migrated the exporter to TypeScript.
- Completely rewritten the exporter in order to be able to use defaults files
  and enable much more flexibility.
- Removed the Pandoc command.
- Add typings for external modules, remove the internal custom ones for `bcp-47`
  and `nspell`.
- Reenabled the Pandoc and XeLaTeX options in preferences.
- Removed the generic IPC call from the config provider and replaced it with
  consistent checks as to which options have actually changed. This increases
  the performance after configuration saves.
- Migrated the config provider to TypeScript.
- Migrated the Citeproc Provider to TypeScript, and cleaned the provider up:
    - The provider has now the capability to load multiple databases at once and
      switch between them.
    - Furthermore, the provider now needs much less variables, the logic is much
      simpler, and many unnecessary ipc calls have been removed.
- Migrated many utility functions and other scripts to TypeScript.
- The translations are now loaded by the `trans` helper to make sure it will
  always work.
- Migrated the complete GUI to Vue.js, using a reusable component system.
- The window chrome is no longer controlled by the window registration handler.
- Now tests can be run as JavaScript or as TypeScript files (use `.js` or
  `.spec.ts` files respectively).
- Generalised the window state management so that all windows are now able to
  remember their positions easily.
- Zettlr is now completely jQuery-free.
- Migrated the FSAL cache from unstable Objects to Maps and Sets.
- Migrated the TagProvider to a Map as well.
- Added an assets provider responsible for maintaining the various files Zettlr
  now uses
- Completely sandboxed the renderer processes. Now, even if an attacker gains
  access to a browser window, the chances of them causing any damage is greatly
  reduced
- Moved all static assets to their own directory
- Fixed font, image, and resource loading in general via webpack
- Fixed the debug capabilities; now everyone should be able to debug both the
  main process as well as the renderer processes using VS Code
- Added "recommended extensions" to the VS Code setup, allowing for easier
  interoperability across code contributors
- Switched to the native "recent documents" functionality on macOS and Windows
- Switched to a new, completely GDPR compliant API for updates. No piece of data
  will be transferred anymore (except the update information from our server to
  the apps)

# 1.8.9

## HOTFIX FOR JPCERT#90544144

> Read our Postmortem on this issue and the last one on our blog.

This is a hotfix that fixes a potentially severe security-issue, reported to us
by the Japanese cybersecurity organisation JPCERT/CC. It was reported that due
to insecure iFrame handling on our side, malicious actors could take over users'
computers using specially crafted iFrame-embed codes or Markdown-documents
containing such an iFrame.

This release closes this vulnerability. Specifically, the following precautions
were taken:

1. Now, whenever Zettlr renders an iFrame, it will omit all attributes except
   `src` -- in the security disclosure, the attribute `srcdoc` has been used to
   maliciously access the test system. While this means that certain features
   are not supported during preview (e.g., `allowfullscreen`), remember that the
   attributes will still be exported so that in HTML exports, they will work.
2. We have added a global whitelist that by default only contains the hostnames
   of YouTube and Vimeo players so that those embeds work out of the box. For
   all other hostnames, rendering of iFrames will be blocked by default.
   Instead, you will be presented with a warning and be asked whether or not you
   want to render content from the given hostname. You can then choose to render
   it _once_, or permanently add the named hostname to the whitelist.

> Note that you can completely disable any iFrame pre-rendering in your display preferences.

We would like to apologise for the inconvenience. If you are interested in how
it came to this situation, please read our Postmortem on this issue.

# 1.8.8

## HOTFIX FOR ELECTRON CVEs

This is a hotfix that updates a vulnerable Electron version to a safe one. This
is in response to a row of CVEs that have been detected in the source code of
Chromium in the past days. With an outdated Electron-version (<12.0.6), it was
possible for an attacker to take over your computer via Zettlr using a crafted
HTML webpage.

This release fixes Zettlr 1.8.7, which was vulnerable to this kind of attack. It
upgrades Electron from a vulnerable 11.x.x-version to the safe version 12.0.6.

> **DO NO LONGER USE ZETTLR 1.8.7! RELEASES PRIOR TO 1.8.8 MUST BE REGARDED AS UNSAFE!**

# 1.8.7

## GUI and Functionality

- On Linux systems, the application icon should now show up again.
- Fixed an issue where your text would "jump" irradically when you were writing in the last line of the file.

## Under the Hood

- Restored the generic folder path in the `electron-builer.yaml` config.

# 1.8.6

## GUI and Functionality

- Your typing speed is now as fast as previously again, even for long paragraphs and files (thanks to @mattj23 for implementing the fixes in the multiplexer).
- You can now also switch to sub-directories using the file list navigation; it is not limited to files only anymore.
- Fixed a bug that would show a wrong path as the current one on pasting image data onto the editor.
- Fixed a bug that would make dragging items from the file list impossible.
- Fixed odd behaviour that would make dragging and dropping items in the file tree (especially in combined mode of the file manager) hard.
- Fixed a logical bug that would open a dialog notifying of remote changes for every detected change, rather than just once per file.
- Added RMarkdown files (`.Rmd`) to the list of supported file extensions for which Zettlr can be registered as a default handler.
- Fix a regression error that has rendered citation exporting impossible.

## Under the Hood

- Fixed a performance sink in the multiplexer module which introduced noticeable lag while writing long paragraphs and documents (implemented by @mattj23).
- Implemented a global event listener that prevents any arbitrary navigation away from the loaded URL that occurs within webContents. So this way we do not need to sanitize any anchors or take care about setting `window.location`, because all of these events will be captured and navigation will be prevented. For opening local files and directories, make sure to prepend the path with `safe-file://`, which is recognized by this listener.
- Implemented a global event listener that makes sure any call to `console.log` is also received in the main process so that we can intercept those and add them to our global logging interface as well. This way, debugging errors in the renderer process can be debugged together with users as well. _Messages from the renderers are indicated by a [R] including the window identifier (e.g. "[Main Window]")._
- Migrated the Tags Provider to TypeScript. Cleaned up the IPC calls.
- Moved electron-builder configuration to `electron-builder.yml`.
- Removed no longer necessary scripts.
- Moved most type annotations to corresponding types files. The structure is currently: All `node_modules` without type support reside within `./source`, whereas the service provider types are stored in `./source/app/service-providers/assets`.
- Removed generic IPC calls for the CSS Provider and migrated that to the provider class.
- Zettlr now detects a potential downloaded Pandoc in the resources directory during development.
- Fixed a logical error in calculating the application uptime.
- The application now exits forcefully if an error is produced during boot.

# 1.8.5

## Apple Silicon Support

This version provides native Apple Silicon/M1 support, a.k.a. the darwin/arm64 architecture. Make sure to download the correct update file (either x64 for Intel-based Macs or arm64 for the new Apple Silicon chips).

## A Note to Apple Silicon users

If you possess one of the new Apple devices sporting Apple's M1 chip, please see whether or not the application is able to run the built-in pandoc (which is still compiled for 64 bit). If your bundled exporter fails, please report an issue.

## A Note to Windows ARM users

As of the current development build, Microsoft has finished support for running 64 bit applications on ARM computers. However, this is not yet officially released, so the bundled Pandoc might not work and you have to return back to the system-wide installation. However, if the bundled 64 bit Pandoc _does_ work on your ARM computer, please notify us so we know that we can officially support Windows ARM again!

## Drag Behaviour Fixes

Due to efforts within the file manager structure, we could re-enable the functionality to drag files out of the app without having to press any modification key before actually dragging something.

## GUI and Functionality

- **Feature**: 64bit applications will now run the built-in Pandoc. To see whether your application runs using the bundled Pandoc, open the developer logs and look for "pandoc." If Zettlr has used the built-in Pandoc for an export, the pandoc command will not begin with "pandoc" but with the full, absolute path to the bundled Pandoc binary. **If your application does use the bundled Pandoc, you can uninstall any system-wide Pandoc installationn; Zettlr should still be able to export. If not, please report a bug**!
- **Feature**: macOS-users can now use horizontal scrolling instead of using the arrow button to toggle between the file tree and the file list (only available in thin file manager mode; this behaves exactly like back and forth navigating in browsers such as Safari and Chrome).
- **Enhancement**: Added a new option to allow spaces during autocompletion (of tags, citations, or internal links).
- **Enhancement**: Added a configuration option to programmatically set the editor's base font size. Additionally, the zooming now works reliably. (This setting is independent of the base font size above.)
- **Enhancement**: Values from the AutoCorrect replacement table will now also be indicated as correct, so you don't have to add them to your user dictionary anymore.
- **Enhancement**: Added an option to prevent auto-searches when following Zettelkasten-links.
- **Enhancement**: Zettlr now recognizes the `tags` frontmatter property. _Please note that Pandoc does not recognize the `tags`-property, so if you need tags to be processed by Pandoc, consider using the `keywords`-property._
- **Enhancement**: The File System Abstraction Layer (FSAL) now spits out a few descriptive statistics collected across all loaded files and folders.
- Made the dialogs' tab lists more accessible for screen readers.
- Fixed the other files's extension icons in the sidebar -- they now also display in dark mode.
- Fixes to the stylesheets.
- Fix too dark colours for some variables in CodeMirror.
- Added a new CSS variable that allows you to set the font-size of the whole application, `--base-font-size`. You can set it in your custom CSS to increase or decrease the overall font-size of everything persistently. Remember to apply it to the `:root`-pseudo element.
- Fixed a race condition in the dictionary provider that would render spellchecking unfunctional in certain edge cases.
- Revamped the about dialog's other project tab.
- Removed the deprecation warning for deprecated installations.
- Improved the preferences explanations with regard to AutoCorrect modes and the Magic Quotes section (some require adaptions by the users in the corresponding translations!)
- Re-built the QuickLooks. Now they share even more code with the rest of the app, should react more snappy, and are more responsive then ever.
- Fixed a few logical bugs where the meaning of the "Overwrite file?"-dialog's buttons were swapped, overwriting a file if you chose "Cancel" and not overwriting a file if you chose "Ok."
- Fixed a bug that would mistakenly show a file twice in the file manager if a file rename or the creation of a new file would overwrite a file that was already present.
- Added a switch in the export options to choose whether to use the internal Pandoc or the system wide application.
- Messages can now be filtered in the log viewer.
- Windows can now be regularly closed using the `Cmd/Ctrl+W`-shortcut without interfering with the open tabs in the main window anymore.
- On macOS, Zettlr will not force-show the main window anymore when you click on its Dock icon, but rather restore the default behaviour on macOS.
- You can now zoom both Quicklook editors and the main editor independently using the zoom shortcuts.
- Unlocked the ability to select "Follow Operating System" in the auto dark mode settings. _Please note that this setting might have no effect on certain linuxoid Operating Systems._
- Improved tag/keyword detection in frontmatters. Comma-separated lists should now also work.
- Fixed a bug making it impossible to open Markdown files from the menu.

## Under the Hood

- Removed jQuery UI from the dialog classes completely.
- Removed jQuery from the editor controller.
- Removed jQuery from the updater.
- Removed jQuery from the tag cloud dialog.
- Removed jQuery from the stats dialog.
- Removed jQuery from PDF preferences.
- Removed jQuery from the CSS dialog.
- Removed jQuery from the file manager.
- Removed jQuery from the Pomodoro counter.
- Fix a bug in the error handler during update checks.
- Removed the timeout on the dictionary provider, as the dictionaries are likely to be loaded prior either way.
- Force `electron-packager` to 15.2.0 to enable darwin/arm64 (Apple Silicon) builds.
- Zettlr now detects Byte Order Marks (BOM) if present in a file.
- The LogViewer got a new paint job: It's now based on Vue, much less resource-heavy and it includes filters to only show certain log levels.
- Moved the log window creation to the Window Manager.
- The window registration procedure now supports handling the toolbar which now also doubles as a title bar (if you don't want a toolbar).
- Migrated the Quicklook windows to Vue.js.
- Overhauled the print window.
- Changed function name `askOverwriteFile` to `shouldOverwriteFile` to make it semantically more correct.
- Aligned the exact behaviour of the `file-rename` and `file-new` commands to be the same when it comes to overwriting files.
- Began implementing another new menu functionality: A `shortcut` property will send a shortcut-message to the currently focused window.
- Migrated the Appearance Provider to TypeScript.
- Renamed `darkTheme` to `darkMode`.
- Migrated the Target Provider to TypeScript.
- Transform the zoom-commands to shortcuts.
- Move the `loadIcons` function to a more central place in the window registration module.
- Moved the tree view functionality to its dedicated Vue component.
- Fixed a regression error from updating LESS.
- Moved the file list functionality to its dedicated Vue component.
- Unified ES6 syntax within the file manager components.
- Migrated the Vuex store to TypeScript.

# 1.8.4

## Deprecating 32 bit builds

This version ships with a debug notification that will inform users of deprecated operating systems about that fact. This debug notification cannot be turned off, but will be removed in Zettlr 1.8.5, which will use the bundled Pandoc version first of all. Beginning with Zettlr 1.9.0, we will no longer support 32 bit applications, so you have to make sure your operating system supports 64 bit. If your Windows is still 32 bit, there is a _very high chance_ that your processor actually supports 64 bit. Please check this, if you want to continue using Zettlr.

## GUI and Functionality

- **Enhancement**: Navigating the file list has just become easier. Now when you navigate the list **files will not be opened immediately**! Rather, they are being marked as "active," making the navigation much less cumbersome. To open an activated file, simply hit **Enter**.
- Visual improvements to the quick filter. The "back"-arrow now appears below the input.
- The quick filter now searches for all search terms (delimited by space) separately.
- The editor will now be focused whenever the containing document is changed.
- The cursor will now be of the correct height no matter whether you are on a heading class or within a normal-height text line.
- Pandoc will now be pre-bundled with 64 bit installers.
- Fixed a bug that the TableEditor would oftentimes "swallow" table cell content, making it almost unusable.
- Fixed a logical error that would display `.tex`-files as if they were directories in the file manager's tree view.
- Added two more variables, `%y` and `%X` for Zettelkasten-IDs, which allow you to use a two-digit year or the unix epoch (seconds since Jan 1st, 1970) in your IDs (thanks to @cdaven for implementing).
- RMarkdown files (`.rmd`) are now supported in general.

## Under the Hood

- The statistics controller is now the Stats Provider.
- Migrated the Stats Provider to TypeScript.
- ASAR support reinstated
- Switched GitHub Actions CI to use Node 14.x.
- Prepared everything so that Pandoc can be bundled with Zettlr at every time. However, the corresponding code is not yet active to provide for a transition phase where we still ship 32 bit builds.
- Fixed the TableEditor. The two major changes are that it does not depend on jQuery anymore, and that now all changes are always applied to the AST, not the DOM element. The DOM element is always rebuilt after the AST has changed so that the single source of truth is always the AST.
- Made sure that environmentally necessary directories are now created recursively.
- Added a `prompt`-passthrough to the main Zettlr class.
- Fix function signatures in the FSAL.
- Fix function signatures in the WindowManager.
- Migrate the command infrastructure to TypeScript.
- The regular expressions are now unified within the `./source/common/regular-expressions.js`-file (thanks to @Kangie for implementing).
- The recent docs provider is now written in TypeScript.
- Removed conditional RMarkdown checks.
- Remove empty strings, if applicable.

# 1.8.3

## GUI and Functionality

- **New Feature**: Added a quick filter to the file list that will filter the directory contents much more quickly than a full text search. Currently, it does not account for typos. It will attempt to match the filename, YAML frontmatter title, and first heading level 1 according to your preferences. If you simply type a `#`-symbol, the list will be filtered for files containing tags. Add a full tag behind it and the files containing that tag will be shown.
- Fixed broken link rendering from 1.8.2.
- The default PDF template of Zettlr is now compatible with Pandoc 2.11. This means it won't work with Pandoc 2.10 or less anymore. (Thanks to @Kangie for implementing.)
- Renaming files from the context menu of the document tabs now contains the original file name.
- Code files now have monospace fonts applied consistently.
- You have an additional option now to direct Zettlr to remove an object irreversibly, if moving it to trash fails due to some reason.
- Citations are now easier than ever as you do not have to put square brackets around them – Zettlr will do this automatically for you.
- Fixed another error where empty `title`-attributes inside YAML frontmatter would break down the complete file tree within which such a "malicious" file resides, resulting in the whole tree being offloaded and unusable.
- Fix a BibTex attachment parsing error.

## Under the Hood

- Migrated sorting functions into the FSAL module and converted them to TypeScript.
- Changed the FSAL parsing logic to separate the Markdown and code file logics.
- Fix a hidden error with the continuelist addon.
- Improved logging when certain files and directories take a significant amount of time to load.
- Fixed an ID problem where the ID `file-manager` was given twice.
- Updated dependencies:
    - @typescript-eslint/eslint-plugin `4.10.0`
    - @typescript-eslint/parser `4.10.0`
    - fork-ts-checker-webpack-plugin `6.0.7`

# 1.8.2

## Support for Pandoc 2.11

The default Pandoc command now targets Pandoc 2.11 and above. **In order to use the new command, make sure to "reset" it once, or (if it contains customisations) replace `$citeproc$` with `--citeproc --bibliography "$bibliography$" $cslstyle$`.** However, you can retain compatibility with older versions by replacing the new part `--citeproc` with `--filter pandoc-citeproc`. The new `$bibliography$` variable will be replaced with `/path/to/your/library.json`. Furthermore, the `$cslstyle$`-variable will be replaced with `--csl /path/to/your/style.json`, if applicable.

## GUI and Functionality

- The file search popup now retains your last search again.
- The global search now lets you select all text again.
- Removed deprecated Pandoc command variable `$citeproc$` and added the two variables `$bibliography$` and `$cslstyle$`.
- Began implementing better screen reader support for Zettlr. Now, a certain amount of elements has received correct labels according to the ARIA guidelines so that screenreader are now better in handling the app:
    - The toolbar is now being recognised as such, the toolbar buttons themselves have correct labels
    - The editor tabs are recognised as a tabbar and you can easily switch tabs now.
    - The sidebar buttons are now being correctly identified as tabs.
    - Added region landmark roles to a few of the components in order to facilitate quicker voice over navigation.
    - The icons in the file manager now have `role="presentation"` set to not have the screen reader name all of those "unlabelled images" one by one.
- Fixed some relative links to files on your system not being resolved correctly.
- Fix weird indentation rendering in the syntax code highlighting blocks.
- Fixed an issue that sometimes did not fully shut down the application before exit. This lead to numerous issues, the most visible of which was that sometimes configuration changes were not persisted.
- Fixed an issue in which user dictionary-entries were not actually removed when removed from the preferences.
- The citation engine now also supports loading CSL YAML files as bibliographies.
- Fixed some issues with the citeproc provider.
- Fixed multi-cursor placement.
- Fix duplicate IDs when linking files whose filename contains the ID with the setting "Always link with filename."
- Fix a few visual link rendering oddities.
- Fix the ToC navigation sometimes not working.

## Under the Hood

- Migrated the UpdateProvider to TypeScript.
- Migrated the DictionaryProvider to TypeScript.
- TextMarkers are now bound to the Document instances, not the editor overall. This increases the speed of document switching.
- Updated dependencies:
    - @clr/icons `4.0.8`
    - adm-zip `0.5.1`
    - archiver `5.1.0`
    - bcp-47 `1.0.8`
    - citeproc `2.4.52`
    - codemirror `5.58.3`
    - got `11.8.1`
    - mermaid `8.8.4`
    - semver `7.3.4`
    - uuid `8.3.2`
    - vuex `3.6.0`
    - fsevents `2.2.1`
    - @electron-forge/cli `6.0.0-beta.54`
    - @electron-forge/plugin-webpack `6.0.0-beta.54`
    - @teamsupercell/typings-for-css-modules-loader `2.4.0`
    - @typescript-eslint/eslint-plugin `4.9.1`
    - @typescript-eslint/parser `4.9.1`
    - cross-env `7.0.3`
    - css-loader `5.0.1`
    - csso `4.2.0`
    - electron `11.1.0`
    - electron-bundler `22.9.1`
    - eslint `7.15.0`
    - eslint-config-standard `16.0.2`
    - eslint-plugin-standard `5.0.0`
    - eslint-plugin-vue `7.2.0`
    - file-loader `6.2.0`
    - fork-ts-checker-webpack-plugin `6.0.6`
    - less `3.13.0`
    - less-loader `7.1.0`
    - mocha `8.2.1`
    - style-loader `2.0.0`
    - ts-loader `8.0.12`
    - typescript `4.1.3`
    - vue-loader `15.9.5`
- Removed dependency `v8-compile-cache`

# 1.8.1

## GUI and Functionality

- Fixed the non-working reveal.js exports.
- Add support for chemical formulae in KaTeX (thanks to @likeadoc for implementing).
- Design fix for the color swatches in the tag manager.
- Fix preferences not opening on the corresponding menu item (Windows/Linux).
- Fix the parent menu not closing on a click in the child menu (submenu).
- Fixed rendering of footnote references.
- Jumping to specific headings now places those headings at the top of the viewport, instead of simply pulling it into view.
- Fix an edge condition where tags within code blocks would be detected if they contained an odd number of `-characters.
- Re-instated the directory rescanning functionality.
- Disable VIM editor input mode until further notice.

## Under the Hood

- The release tags will now be created with a prefix "v" again. This should fix various issues around the assumption of the "v" being the correct GitHub tag.
- Fix all linter errors. PRs should now receive a nice green checkmark instead of the error symbol (unless there are new errors in the PR itself).
- Remove asynchronous initialisation logic from the main object's constructor.
- Added a footnote testing file.
- Significantly increase document loading times by deferring text marking functions to idle times in the browser's event loop, using `requestIdleCallback`. This induces a small visual lag, but the documents load much faster, and arguably, it's better this way because one doesn't have to wait until the document has fully rendered before one can start to write. (Some testing with regard to long-term writing performance might make sense.)
- Add debug logging to the configuration provider to check errors on config save and load.

# 1.8.0

## Breaking Changes

- Renamed the **sidebar** to **file manager**. We finally decided on better terminology for distinguishing the right from the left sidebar. This means: The left sidebar, formerly known only as "sidebar," is now the "file manager." The right sidebar, formerly known as "attachment sidebar," is now "the" sidebar. This change was introduced to reduce user confusion and provide a better user experience.
- The shortcut for opening the developer tools on Windows and Linux is now `Ctrl+Alt+I` (was: `Ctrl+Shift+I`) to resolve a conflict with the shortcut `Ctrl+Shift+I` (insert images).
- Renamed **Root Directories** to **Workspaces**. The term "root" is rather technical, and for most people, it makes most sense to think of those roots as workspaces, albeit other than being opened at the root level of the application, they have no difference to regular directories.
- The shortcut `Cmd/Ctrl+O`, which previously would let you open _workspaces_, now opens files. To open a workspace, use `Cmd/Ctrl+Shift+O`. This is now in line with many other programs.

## GUI and Functionality

- **New Feature**: Typewriter mode. By pressing `Cmd/Ctrl+Alt+T`, you can activate the typewriter mode, which will keep the current line in the editor always centered so that you have to move your eyes less while editing a text. This also works in combination with the distraction free mode so that you can fully focus on what you're editing right at the moment.
- **New Feature**: The sidebar (formerly attachment sidebar) is now tabbified. That means you have three distinct tabs to choose from with regard to displaying important information: the non-markdown files in your currently selected directory, the references in the current file, and the table of contents of the current file.
- **New Feature**: When hovering over links, they now appear in a separate tooltip to click them without holding down Ctrl/Cmd.
- **New Feature**: The QuickLook windows now share the main editor including its appearance. The same options apply for Quicklook windows as they are set in the global preferences (e.g. if you turned off image previewing, images would also not be displayed in the Quicklooks, etc).
- **New Feature**: Now you have an additional option in the "Advanced" preferences to choose between a "native" appearance of all Zettlr Windows (that is, a frameless window with inset traffic lights on macOS, and standard window decorations on Windows and Linux) or a custom built-in appearance (that is, for all platforms a frameless window with custom drawn menu and window control buttons, which mimick the Windows 10 design).
- **New Feature**: The heading tag elements (those `h1` to `h6`-tags replacing the Markdown heading characters) finally serve a purpose: Clicking on them reveals a small menu which lets you quickly choose a different heading level.
- **New Feature**: Improvement in the citation rendering capabilities: Both when copying Markdown as HTML, and when viewing footnote tooltips, any citation will be correctly rendered by the citeproc provider.
- **New Feature**: The TableEditor now pre-renders table cells so that it looks more like it will when you export it!
- **New Feature**: A selection of notifications will now be displayed using your operating system's notification service (if available), for instance export messages, errors, and updates. All notifications will still be displayed in the main window, so if you do not like this behaviour, you can turn notifications off for Zettlr within your operating system settings.
- **New Feature**: Whenever you begin a code block (`\`\`\``), Zettlr now offers you to autocomplete the syntax highlighting language.
- Added syntax highlighting modes (with keywords):
    - **diff**: `diff`
    - **Dockerfile**: `docker`/`dockerfile`
    - **TOML**: `toml`/`ini`
- Fixed the fold-gutter being too close to the text.
- The editor link autocompletion now respects the setting to use headings level 1 instead of YAML frontmatter titles where possible.
- The paste image dialog now also provides the original image size as a default value, so that you simply can use the arrow buttons on the field to adjust the image size.
- Fixed a rare bug where changes would be discarded if you renamed the modified file quickly enough.
- HTML export should now centre both figures and figure captions.
- Sorting files by name now takes into account possible settings such as using headings of level 1 or YAML frontmatter titles so that sorted files now correspond to their display again.
- You can now select rendered references from the right sidebar.
- The file tabs now have their own, dedicated menu, containing a new "Close all tabs" command to close all open file tabs (thanks to @anoopengineer for implementing).
- The file info now displays the selection information, if there is any. The popup that opens when you click the counter then lists all selections within your document.
- When you initiate a keyword search from the tag cloud by clicking on a tag, it'll be automatically enclosed in quotes, enabling searches for keywords with spaces in them.
- The image paste dialog now shows you the resolved path of the directory into which the image you are about to paste will be saved to.
- Fixed a missing translatable string from the paste image dialog.
- Fixed the width of the word counter in order to make the toolbar more "stiff."
- Enabled Dart syntax highlighting (thanks to @Kangie for implementing).
- Reduced the added margins for overflowing dialog windows from 15 % to 2 %, making the visible gap on smaller screens smaller.
- Remove the intermediary `.ztr-project`-migration code, which means you should update to Zettlr 1.7.x before updating to 1.8.x, if you still use an older version of Zettlr.
- Fixed (= monkeypatched) a weird bug that would cause selections on specially indented lines (e.g. wrapped blockquotes, list items, etc.) to be padded by precisely four pixels, making the selection not look like a box.
- Double clicks on file tabs now make files intransient (if they were transient before).
- The editor is now in a non-editable mode if no file is open. If the editor is read-only, the Zettlr logo will display in the background to indicate that fact. Empty files, on the other hand, will not yield the feather logo anymore. This should now meet up with users' expectations about file editing better.
- The last opened file will now reliably open whenever you start the application again.
- File loading (especially on boot) is now much faster, because the opened tabs won't be switched through during load anymore. Only the relevant, last file will be opened and displayed.
- Fixed a bug that would prevent you from exporting standalone files.
- Non-breaking spaces (NBSP) are now considered word delimiters in the spellchecker.
- Fixed a bug that would not close all tabs when the corresponding entry was selected from the tab context menu.
- Fixed a bug where checkboxes of tasks would be strangely hidden on undo/redo operations that checked/unchecked those checkboxes.
- Fixed a bug that would throw errors and not actually remove the file if said file was a root.
- Fixed broken shortcuts `Cmd/Ctrl+Shift+E` (focus the editor) and `Cmd/Ctrl+Shift+T` (focus the file list).
- Markdown links to local files that are absolute are now attempted to be opened internally, without recurring to external programs.
- The various rendering methods now only update anything that is within the viewport, thereby increasing the performance vastly. This is especially noticable for large documents.
- Fixed a bug that led to the exporter ignoring custom templates and always reverting to the default.
- Fixed the date formatter, as the moment.js locales are not found when compiling using `electron-forge`.
- Fixed a bug that would mess up the tag-tooltip on files under certain circumstances.
- Fixed a bug that would throw errors instead of exporting, if the export-directory is set to the current working directory and a non-root file is being exported.
- Fixed a bug which would not let you create duplicates of root files. Now, you can and the duplicate is being placed in the currently selected directory.
- Fixed a rendering edge condition where if you wanted to retain multiple single-line breaks with backslashes, the backslashes positioned on the line would have had alternating colours.
- Collocated the time-display and time-sorting settings for files to reduce confusion if users _display_ the modification time but sort using the creation time, or vice versa.
- Improved the layouting of the display settings tab.
- The context menu is now a custom one, making the experience more seamless.
- If you change the display settings for the editor, the editor will now also remove rendered elements that you do not wish to be rendered anymore.
- Footnote tooltips are now interactive, which means you can select text from them, and also click on any link to visit it without having to scroll to the bottom and do the same action there.
- You can now forcefully open a file non-transient by either middle-clicking it, or holding down Ctrl/Cmd.
- If you use YAML frontmatters demarcated by only dashes (`---`), for instance for compatibility with Jeckyll, these will not render as tables anymore.
- Switched to reveal.js 4 and fixed an occasional error on export.
- The tutorial is now also available in German.
- The application menu now displays many more shortcuts which were already available albeit not visible.
- Checkboxes are now disabled in Quicklooks.
- Fixed a bug that caused files dropped onto the editor from the file manager not to be linked when the file manager is in combined mode.
- Custom protocols for links (e.g. `zettlr://`, `thunderlink://`) can now be up to 100 characters long to be recognized by Zettlr.
- Fixed an issue that Zettlr would sometimes attempt to open a link to a local file in the browser instead of the correct app.
- Finally fixed the document tabs using the wrong font in the Frankfurt and Bielefeld theme.
- Fixed a display glitch in the combined file manager in dark mode.
- Now both Quicklook windows and the main window remember their last position. As long as the configuration of displays did not change, they will appear at the same positions as the last time they were open.
- Menu items in the application menu that can have a "checked" state (indicated by, e.g., a checkmark) now remember their correct state if other settings change consistently.
- Non-image files being dropped onto the editor are now being linked.
- Files that are dropped from the outside onto the editor are now linked using a relative path.
- Fixed a behaviour that would lead to the autocomplete to stop working completely until a full refresh of the window.
- Fix a bug that prevent non-existing documents to be created upon following a link despite the option being activated.
- Added `F11` as an accelerator for fullscreen on Windows.
- Fixed a display bug (= the window would reload itself) when there were no tags in the tag manager.
- Fixed the padding of dialog buttons and input fields also in dark mode.
- Fix pasting on Windows 10 (thanks to @graphixillusion for fixing).
- Fixed a sometimes weird behaviour when linking files.
- Following Zettelkasten-links should now be way faster.
- Fixed an issue with number-only frontmatter keywords.
- Clean up the application menus on Linux and Windows: Now all preferences live under a shared menu item.
- Prevent multiple cursors while following internal links.
- Fix display glitches on the sorters.

## Under the Hood

- Moved (almost) all window functionality to a dedicated `WindowManager` module. The added benefits of this are:
    - Centralised window functionality
    - A correct place for `window-controls`-commands
    - Sleeker design
    - Enable a much better window handling: (1) Now all windows are closed automatically before the main window is being closed; (2) When someone requests a Quicklook/Print/Main window, an existing window is being searched first and made visible, instead of (re)creating it.
    - New window types can be added much faster.
- Switched to Electron forge (thanks to @tobiasdiez for implementing).
- Bumped dependencies:
  - @clr/icons `4.0.4`
  - @electron-forge/cli `6.0.0-beta.53`
  - @electron-forge/plugin-webpack `6.0.0-beta.53`
  - @teamsupercell/typings-for-css-modules-loader `2.3.0`
  - @typescript-eslint/eslint-plugin `4.5.0`
  - @typescript-eslint/parser `4.5.0`
  - archiver `5.0.2`
  - astrocite `0.16.4`
  - chokidar `3.4.3`
  - citeproc `2.4.48`
  - codemirror `5.58.2`
  - chart.js `2.9.4`
  - copy-webpack-plugin `6.1.0`
  - electron `10.1.5`
  - eslint `7.8.1`
  - eslint-config-standard-with-typescript `19.0.1`
  - eslint-plugin-import `2.22.1`
  - eslint-plugin-standard `4.0.2`
  - eslint-plugin-vue `7.0.0-beta.3`
  - file-loader `6.1.1`
  - fork-ts-checker-webpack-plugin `5.1.0`
  - fsevents `2.1.3`
  - got `11.8.0`
  - joplin-turndown `4.0.30`
  - md5 `2.3.0`
  - mermaid `8.8.2`
  - mocha `8.2.0`
  - moment `2.29.1`
  - node-loader `1.0.2`
  - nspell `2.1.4`
  - raw-loader `4.0.2`
  - reveal.js `4.1.0`
  - tippy.js `6.2.7`
  - ts-loader `8.0.7`
  - typescript `4.0.3`
  - uuid `8.3.1`
  - vue `2.6.12`
  - vue-template-compiler `2.6.12`
- Removed dependencies:
  - uglify-js
  - on-change
- Added a new Handlebars templating helper function, `i18n_value` that allows you to translate something passing a value to the translation helper (e.g. `{{i18n_value 'trans.identifier' someValue}}`).
- Refactored the main build Workflow file. Now it doesn't run on a matrix, but due to the many dissimilar steps involved, there are three distinct jobs. Other than that, we switched to `yarn` everywhere and cleaned up the code.
- Removed the now unused script `afterSign.js`.
- Finally removed the verbose IPC calls from the logs.
- Migrated the toolbar logic from jQuery to vanilla JS.
- Migrated the main renderer from jQuery to vanilla JS.
- Migrated the popup class from jQuery to vanilla JS.
- (Mostly) migrated the dialog classes from jQuery to vanilla JS (tabs are still done using jQueryUI).
- Added a popup provider for easy creation of popups across the main renderer process.
- Added an update provider for easy access to specific updating functionality (such as downloading an update, and automatically running it).
- Migrated any popups that were defined inline into their respective handlebars template files.
- The TableEditor is now finally a module.
- Outsourced the CSS computations from the main module of the TableEditor.
- Migrated the CodeMirror editor instantiation into its own module (MarkdownEditor).
- Transformed all event listeners on the CodeMirror instance to "hooks" to reflect the fact that they are plugins, except they are not run like parameterless commands but hook into certain events of the application.
- Moved the CodeMirror assets from the old folder into the MarkdownEditor module.
- Moved some general utility functions to the `common/util`-folder.
- The rendering plugins have been optimized. They now take less time to run and also don't keep an additional array of all the textmarkers in memory, decreasing the computational load especially for big documents.
- The app now saves the last opened file again.
- Moved the Turndown and Showdown converters to two utility functions, md2html and html2md.
- Moved the regular expression for detecting image files by extension into the global RegExp module.
- Moved the `moveSection` helper function to the `common/util`-folder.
- Documentation fix for `safeAssign`.
- Fixes in the tests.
- Completely refurbished the test command. Now, a full-fledged testing directory will be set up to test features within the GUI without endangering your regular configuration in case you use Zettlr regularly.
- Better handling of the custom paths for both the Pandoc and the XeLaTeX executables in the advanced preferences.
- Migrated the FSAL to TypeScript so that the different descriptors can be better handled. Also, this showed countless logical errors, which are now mostly fixed.
    - Furthermore, the responsibilities have been readjusted: The FSAL is now responsible for emitting events whenever the internal state changes. This is not being done by the commands anymore.
    - The actions are now proper methods on the FSAL class in order to enable better tracking of the function arguments and to help ESLint fix possible signature errors.
    - Moved every piece of state logic from the commands to the FSAL.
    - Now, the general way anything regarding the files works is as follows: User --> one of the commands --> an action on the FSAL --> emits which part of the state has changed --> the application main class receives these notifications --> triggers potential updates in the renderer.
    - Additionally, now the distinction between the meta objects which can be serialized and sent to the renderer and the tree objects within the FSAL is made more clear: Metadata files can have content attached to them (in order to save new content to a file), whereas the full objects, which are never getting sent to the renderer, do not contain a content property anymore.
    - Also, we managed to fix errors regarding remote change detection.
- The log provider now also outputs on the console, if the app runs unpacked (`app.isPackaged === false`).
- Updated all service providers. They are now loaded immediately after application boot (right after the `ready`-event fires on the `app`-object) and not when the Zettlr main class loads.
- Created a new directory `app` which provides functionality that pertains only to the lifecycle of the application itself, such as boot and shutdown functionalities. Service providers have been migrated to there.
- Fixed the issue that only the `en-US`-language of the CSL styles was loaded for the citation provider.
- CSL locales and CSL styles are now bundled with the app as `native_modules`.
- Began providing first global interfaces which the service providers make use of in order to enable ESLint to detect errors.
- Provide a test library, which you can load to debug citeproc-related issues and test the provider.
- Converted the CSS Provider to TypeScript.
- Converted the Log Provider to TypeScript.
- Migrated the Quicklook and Print window classes to Typescript.
- Added a utility function to quickly broadcast arbitrary IPC messages to all open Zettlr windows.
- Migrated many functionalities that are important for all windows on the renderer side to a dedicated TypeScript module (`register-window`).
- Divided the menu template into templates for macOS and Windows (+ all other platforms).
- Simplified the menu building process.
- Added classes and event listeners to show custom built menus within frameless BrowserWindow instances.
- Deprecate the `remote`-module.
- The md2html-function can now make anchors renderer-safe, so that they don't open within the main window anymore.
- The menu handler is now a service provider.
- Added a notification provider for better notification management, and to further reduce the main IPC classes.
- The tag list on file list items is now only shown when there are actually coloured tags available, and hidden otherwise. This enables a better UX for the users as the tag-list-tooltip will then consistently pop up, not being hidden behind an invisible div.
- Removed the Watchdog service provider, as it is no longer being used.
- The Window Manager now saves the positions of each window (main and Quicklooks), persists them on disk and ensures the windows are displayed properly. The corresponding settings have been removed from the configuration service provider.
- The menu provider now keeps track of the state of those checkbox menu items which are not controlled externally by a configuration setting, but rather always begin unchecked when the application starts.
- Moved the typo-logic to their respective places in the renderer.
- The dictionary provider now listens on the correct channel and is additionally based on `fs.promises` thoroughly.
- The app bundle now contains all language files; the i18n-modules have been moved.
- "Fixed" the high CPU usage of Zettlr when having many files and directories open in the app.
- Fixed the force-open command. It now only searches for an exact filename-match, if the given argument (the contents of the link) do not look like an ID. This way we save at least one full file-tree search, which improves the speed notably especially with large setups.
- Re-ordered the filetypes array so that expensive functions will attempt to match those extensions first which are more likely to occur.
- Moved the ID regular expression generation into the corresponding file.

# 1.7.5

## GUI and Functionality

- Fixed a bug where opening RMarkdown files with Zettlr not open would throw an error.
- Fixed a bug where the app would not process inline images during export, leading to missing images.
- HTML Export now centres figure captions underneath figures (thanks to @Kangie for implementing).
- Zettlr finally allows alternative/title texts in images to be specified, making it possible to preview images with a title, and have them properly export even with relative filenames.
- Fix wrong design of the sorters in combined sidebar file trees.
- Fixed a bug where adding more and more list-characters in front of a list item would make the left gutter "swallow" these due to an extreme amount of negative indent. Now the line indentation for soft-wrapped lists (or anything indented) should work as expected.
- Fixed a behaviour that would sometimes lead to the editor inserting `tab`-characters instead of spaces.
- Added UX improvements to the fold gutter and the global search bar (thanks to @doup for implementing).
- Fixed non-centered button icons and made some UI elements a little bit bigger.
- You can now abort searching in Quicklook windows by pressing escape while the search field is highlighted.
- Fixed a rare error where codeblocks would not be indented correctly in HTML outputs.
- Zettlr now renders linked images.
- Restored the security question when you are about to overwrite an already existing file.
- Made URLs in references into clickable links that open in the system's browser (thanks to @maxedmands for implementing).
- The context menu on directories within the file list now correctly shows you project options, if the directory is one.
- The file tree has been cleaned up. Now, the children toggle (if a directory has any) as well as any additional icon will be displayed aligned with each other.
- Fixed a bug that would not display the filename but a heading level 1 that has been removed from the file.
- Single inline image inserts are now handled without adding newline characters.

## Under the Hood

- Added an additional check for directory exports to check that they indeed have an attached project.
- Removed all legacy WebHostingHub-Glyph references and switch fully to Clarity.
- Removed unused legacy code from the Quicklook windows.
- Replaced `getTokenAt` with `getTokenTypeAt`, hopefully achieving performance gains on documents littered with renderable elements.

# 1.7.4

## GUI and Functionality

- Removed a verbose debug notification which was added in order to test for persistence of bug #746.

## Under the Hood

- Fixed missing CSS styles (#1141).

# 1.7.3

## GUI and Functionality

- Fixed a bug causing project exports to fail.
- The `Cmd/Ctrl+K`-shortcut now works with most domains and protocols (i.e. no matter which URL is in the clipboard, it should insert it now).
- Fixed a serious bug that would lead to file descriptors never updating their metadata and cause thousands of remote notifications where they shouldn't be. Due to this, Zettlr was thinking that the file hasn't been updated by a save.
- The application is now also available as an Windows ARM 64bit release.

## Under the Hood

- Upgraded `joplin-turndown` which should result in better HTML-to-Markdown conversion on pasting.
- In case Pandoc produces any output (such as warnings or other useful info) but runs successfully, this output will be logged so that you can troubleshoot even non-fatal warnings.

# 1.7.2

## GUI and Functionality

- The NSIS installer (Windows) now contains customized, branded images for the sidebar and header of the various pages visible during the setup process.
- Added syntax highlighting modes (with keywords):
    - **Clojure**: `clojure`
    - **LaTeX**: `latex`/`tex`
- Fixed a bug where the trailing `---` of a YAML frontmatter would mistakenly be identified by the renderer as ATX-headings in readability mode, resulting in weird display of the last YAML frontmatter line.
- Added feedback if there was no directory selected, but one is needed to do a certain task.
- Multiline math equations now feature syntax highlighting.
- Fixed a bug that would sometimes render parts of multiline equations as headings.
- Added an option to tell Zettlr to use the first heading level 1 of a file to display instead of the filename (however, a frontmatter title will override this).
- YAML frontmatter ending characters should not trigger AutoCorrect anymore.
- The exporter now respects values from a YAML frontmatter, if (and where) applicable.
- You should now be able to fold Markdown sections from anywhere within their section text.
- Fixed a rare bug where Zettlr would attempt to render an internal link as a citation.
- Creating files using a case-sensitive extension name should now work.
- Set desktop Linux desktop icon in BrowserWindow config.
- `reveal.js`-presentations now do not have standalone-flags during export.
- The "Import"-option now also lets you select Markdown and text files. However, instead of running them through Pandoc, they are directly copied into the target directory.
- Fixed a bug that would cause the global search to stop working in certain situations, e.g. after renaming a file.
- The middle mouse button now closes tabs (thanks to @Kaan0200 for implementing).

## Under the Hood

- Added the logo source files to source control. Please make sure to read the accompanying README file in the `icons`-directory before using!!
- The AutoCorrect replacement now checks for the actual mode at both range endings before actually performing a replacement.
- The importer is now a module.
- Fixed a logical error in the FSAL change detection, which would lead to the FSAL not being able to process additions of assets.
- The application now uses `app.getVersion()` instead of requiring the `package.json`-file (thanks to @Aigeruth for implementing).
- CodeMirror is now required directly within the plugins and is independent of the location of `node_modules`.
- Zettlr is now also available for ARM64 Windows (thanks to @smitec for implementing).

# 1.7.1

## GUI and Functionality

- Fixed a race condition that would cause the renderer to become completely unresponsive when creating uncomplete Zettelkasten links (e.g. `[[contents]` or `[contents]]`).
- The interactive tutorial is now also available in French (thanks to @framatophe for their translation!).
- The sidebar now shows single-citekeys (without square brackets) in the references list again.
- Added syntax highlighting modes (with keywords):
    - **Smalltalk**: `smalltalk`/`st`

## Under the Hood

- Updated dependencies:
  - @zettlr/citr `1.2.0`
  - @clr/icons `3.1.4`
  - joplin-turndown `4.0.28`
  - citeproc `2.4.6`
  - electron `9.0.5`
  - electron-notarize `1.0.0`
  - mocha `8.0.1`
  - chalk `4.1.0`
  - got `11.4.0`
  - tippy.js `6.2.4`
  - moment `2.27.0`
  - uuid `8.2.0`
  - v8-compile-cache `2.1.1`
  - eslint `7.4.0`
  - eslint-plugin-import `2.22.0`
  - eslint-plugin-vue `7.0.0-alpha.9`
  - electron-devtools-installer `3.1.0`
  - webpack-cli `3.3.12`
  - uglify-js `3.10.0`
  - vue-loader `15.9.3`
  - css-loader `3.6.0`
  - mermaid `8.5.0`

# 1.7.0

## Breaking Changes

This release contains several breaking changes to 1.6 due to heavy internal refactoring.

* Your virtual directories will be gone after installing.
* Projects will be incorporated into the `.ztr-directory`-files, which means that you need to extract these files (or backup them) if you plan to roll back to 1.6 or earlier, lest you will lose the project settings.
* `Cmd/Ctrl+W` will now attempt to close open tabs first before closing the window. To close the main window directly, use `Cmd/Ctrl+Shift+W`.
* Now you will need to either `Cmd+Click` (macOS) or `Ctrl+Click` (other platforms) on internal and external links as well as on tags in order to follow the link/start a search.
* `Cmd/Ctrl+[1-9]` now **do no longer toggle recent documents** -- rather they select the corresponding tab!

## GUI and Functionality

- **New Feature**: Zettlr now supports (theoretically) unlimited open documents and orders them in tabs at the top of the editor instance.
    - The tabs display the frontmatter title, if applicable, or the filename.
    - On hover, you can get additional info about the documents.
    - Drag and drop the tabs to re-sort their order.
    - Get going where you left of the day before: Open files are persisted during restarts of the application.
    - **Transiency**: Tabs are opened transient, which means if you do not modify their contents, they will be replaced with another file that you open. This way you can quickly stroll through search results without having to close hundreds of tabs afterwards!
- **New Feature**: RTL support! Now whether you are writing in Hebrew, Persian, Urdu or any other right-to-left writing system, you can do so now. We've added support for the respective options of CodeMirror in the "Preferences -> Editor" tab.
- **New Feature**: You can now direct Zettlr to automatically create new files if you click on an internal link that does not match a file. Thanks to @halcyonquest for their contribution!
- **New Feature**: Vim and Emacs insertion modes are now supported! You can switch persistently between these two and the "normal" insertion mode using the preferences. Thanks to @JorySchossau for implementing this feature!
- **New Feature**: Directory icons. From now on you can select an arbitrary icon to further visually distinguish certain directories from the others. This has no other than a purely visual effect and may help identify specific directories within a longer list reliably.
- **New Feature**: Many apps feature it already, Zettlr joins them now. An interactive tutorial will be opened on the first start of the app.
- If available, a title from a YAML frontmatter will be appended to the displayed file entry when linking files.
- Copying images from the Explorer/Finder/file browser now offers to insert them into the document, copying them over to the assets directory.
- The popups are now more resilient against accidental closing, just like the dialogs.
- When focus-selecting the global search bar (pressing the mouse button in the input and using it to select some text immediately) works as in other inputs now.
- Added the week-number as a variable for filenames and the Zettelkasten IDs (use `%W`).
- Changes to the Pomodoro timer: Now the sound will play each time you release the mouse button on the volume slider to check how loud it is. Furthermore, the mute button has been removed in favor of a volume indication, with 0% equalling the former mute setting.
- When the tag cloud is filtered, "Copy Tags" will only copy the filtered tags, and no longer all tags. To copy all tags, reset the filter. Furthermore tags will now be copied to clipboard including the leading hashtag.
- Re-enabled double-dollar equations for rendering and syntax highlighting.
- HTML-style comments (`<!-- Lorem Ipsum -->`) are now also exempt from the word counting.
- Fixed an error in the Table Editor that would assume empty rows to be header rows, leading to false behavior when trying to display a completely empty table.
- The Table Editor can now also parse and display simple and grid tables, and a wider range of pipe tables, as described in the Pandoc manual.
- Fixed a small mistake where literal blocks would be wrongly offset as the editor treated them as list items.
- Fixed artefacts with spellchecking errors. Thanks to @ryota-abe for proposing the correct selector!
- The Table Editor now remembers what the source table looked like and tries to recreate that when it applies the changes to the DOM.
- Added verbose error reporting and improved the error handling during citeproc boot. Now, Zettlr will (a) remove error-throwing CiteKeys so that the rest of the library loads just fine and (b) display the exact errors as reported by citeproc-js so that users can immediately identify the bad keys and know where to look.
- The global search bar's autocomplete will now also work for non-western scripts such as Japanese, Korean, Chinese, or any other.
- Virtual directories have been discontinued. Parts of their functionality will be re-implemented in different ways.
- On Linux, we've restored the default window decorations -- that is, the burger menu button is gone, and the menu will be displayed wherever the window manager decides.
- Fixed a small bug that could lead to errors during autocomplete selection if no frontmatter is present in the file.
- Added syntax highlighting modes (with keywords):
    - **Elm**: `elm`
    - **F#**: `f#`/`fsharp`
    - **Haskell**: `hs`/`haskell`
    - **VB.net**: `vb.net`/`vb`/`visualbasic`
    - **HTML**: `html`
    - **XML**: `xml`
    - **Markdown**: `markdown`/`md`
    - **Julia**: `julia`/`jl`
    - **Turtle**: `turtle`/`ttl`
    - **SPARQL**: `sparql`
    - **Verilog**: `verilog`/`v`
    - **SystemVerilog**: `systemverilog`/`sv`
    - **VHDL**: `vhdl`/`vhd`
    - **Tcl**: `tcl`
    - **CommonLisp**: `clisp`/`commonlisp`
    - **Scheme**: `scheme`
    - **PowerShell**: `powershell`
- Fix the colours of the heatmap search list.
- Fixed a logical error in the detection of remote changes of attachment files.
- Fenced code blocks, delimited by three backticks have a customizable box background. The colour (and different styles) can be customized by targeting the `code-block-line`-CSS class.
- The font size of mathematics was decreased a bit to align it better with the size of normal text. Thanks to @tobiasdiez.
- Support fenced code blocks surrounded by tildes (`~`) instead of backticks.
- The About dialog of the application now also holds a tab with debug information about both the binary, the system, and the current environment.
- Tags with diacritics are now also removed on export (with the respective setting turned on), so that the removed tags match the tags which are highlighted in the editor.
- Fixed searches behaving irrationally if you search again while the previous search has not yet ended.
- Switched to using the [Clarity Design](https://clarity.design/icons) icon set where possible.
- Sort buttons now show how the directory is currently sorted. One shows and toggles what is being sorted by (name or time). The other shows and toggles what direction is being sorted ine (ascending or descending).
- Modified display settings are now applied on configuration changes (not just after clicking somewhere in the document).
- Modals now also apply a dark theming if in dark mode.
- Fixed image exports.
- Fixed correct exporting of images when exporting to Textbundle and Textpack.
- Fixed revealJS presentations which now display Math.
- Fixed the autocomplete behaviour, especially with cursor movement.
- If there is a selection in the document, its contents are used to fill in the search field now. Furthermore, the occurrences of the search term are now already highlighted without you having to search first.
- If there is a selection in the document, its contents fill up the global search field on focus, if the global search field does not have any contents.
- Fixed wrong display of project property table of content evaluation level.
- When linking files, Zettlr will now present you those files that match with at least one tag with the currently active file, making cross-linking of notes as easy as typing the link-start and hitting the arrow down-key. Bonus: It'll present you these options even if the files reside in a completely different root directory.
- Fixed behaviour of nested checkboxes.
- Fixed escaping of special TeX characters in input value fields (e.g. project properties).
- Finally fixed the parenthesis-link-problem. This means: For each Markdown link, the algorithm will parse the full detected URL and see if all opening parentheses have closing ones. If there are more opening parentheses than closing ones, the algorithm will push the link further in an attempt to fully resolve all parentheses. If this is not possible (because the link itself contains more opening than closing parentheses to begin with), you need to encode one opening parenthesis using `%28` for the algorithm to successfully render the link.
- Dragging search results like normal files is now possible.
- When switching directories while a search result list is displayed, this search is now performed at the other directory immediately after switching.
- Reversing a MagicQuote can now be performed by pressing backspace after a replacement has taken place, in order to restore the default double (") or single (') quote.
- Math doesn't render in comments anymore.
- Opening files with Zettlr when the app is not running will now correctly open them.
- Zooming on Windows and Linux can now be facilitated by scrolling while holding down the control-key.
- Use `Cmd/Ctrl+Shift+L` to copy the active file's ID to the clipboard.
- You can now also use `F2` to trigger a file rename for the current file.
- Improve the detection and rendering of Setext-headings.
- Dropping files from the file list onto the editor now inserts a valid Zettelkasten-link to that file into the editor.
- Images will now also render in-line.
- The "Window" submenu is now not confined to macOS applications anymore, but available to all platforms.
- URLs in Markdown links will not be rendered anymore.
- Enabled the context menu now also for both directories in the file list and the empty space in the file list (if there is some).
- You can now open directories externally (read: in Finder/Explorer/your Linux file browser) in the context menu now.
- Zettlr now attempts to set the cursor back to the place where it has been after programmatically updating the document content, e.g. after a remote change.
- Added a setting to control the sensitivity of Zettlr checking for remote file notifications on certain systems.
- Prevent multiple cursors when performing a special action (following a link, clicking a tag, etc.)
- Now both the current cursor position and the word count are displayed side by side. No need to right-click again to toggle!
- Citations in comments are now no longer rendered.

## Under the Hood

- **FSAL Refactor**: This release includes a huge refactor of the file system core of the application. In general terms, the rewritten core enables Zettlr to handle the file system more efficiently, uses up less RAM and has some other goodies that make the whole File System Abstraction Layer (FSAL) much more scalable for future feature implementations. More precisely:
    - **From OOP to Functional**: While previously files and directories were heavily object-oriented with one full object being instantiated for each and every file including a whole prototype chain, the new core switches to a functional approach, removing the memory-intensive prototype chains. Instead, files and directories are now represented by a **descriptor** which includes the all meta-information packages, but no function bodies. Instead, the new FSAL calls functions to which it passes one or more descriptors in order to enable the function to modify the descriptor itself. This also makes state management easier, as the whole FSAL only works with object pointers and does not re-instantiate most descriptors every time a function modifies them.
    - **Improved state management**: Now the state is not littered across the main process code base, but instead is centrally managed by the FSAL core class, which emits events every time anything in the state changes. This keeps the functional logic of the application much simpler. As opposed to before, the Zettlr main application class only accesses the FSAL state, and furthermore makes use of three events -- directory replacement, file replacement, and full file tree update -- to propagate any changes to the renderer process.
    - **File Caching for faster boot**: The FSAL additionally includes a [sharded](https://searchoracle.techtarget.com/definition/sharding) file cache which approximately halves the boot time. Furthermore, this enables the app to be much more resource-friendly for your storage, as the number of file accesses is reduced heavily -- at most, one hundred files will be opened during boot, instead of up to 10,000 or more, depending on the amount of open files you had.
    - **Improved remote change detection**: As a result of the descriptor-system and improved central state management, detecting and managing state changes induced remotely much easier. The whole logic of the watchdog has been cut down to its essential parts to make its business logic more manageable.
    - **Improved debugging**: Also as a result of implementing the new FSAL core as a self-contained EventEmitter module, it's much easier to locate logical errors, as due to improved state management missing state updates in the graphical user interface most likely emanate from exactly there, and not the FSAL. This has already helped identify several very small and almost unnoticeable bugs that did not update the renderer's state as wanted.
- Improvements to image dragging and dropping from the attachment sidebar.
- Switched the string variable replacer from vanilla JavaScript to moment.js, which simplified the function considerably.
- The `export` module is now really a module.
- Switched to cTime internally as the representation for modification time, because it'll capture more changes than mTime.
- Updated insecure dependencies.
- `.git`-directories are now ignored.
- Applying the CSS line classes for Markdown headings should now be less computationally intensive.
- Switched to Gulp for LESS compilation (thanks to @tobiasdiez for implementing).
- The command autoloader now logs potential errors during command loading.
- You can now pass a temporary configuration file to Zettlr, e.g. for testing purposes. Simply start Zettlr from the command line and pass `--config /your/config/file.json`. It can also only be a stub (e.g. only containing certain selected configuration parameters), as Zettlr will set all missing properties to their respective defaults. If the path is relative, Zettlr will attempt to find the file either at the repository root, if `app.isPackaged` is `false`, or at the current executable's directory.
- Added a test command for GUI testing. It creates a small directory structure so that you can test the GUI without having to sacrifice your files or your mental health for that issue. Run `yarn test-gui` to run Zettlr in that test environment, and do to the files whatever you want!
- The targets class is now a service provider.
- Fixed the `flattenDirectoryTree` utility function. I have no idea why it worked for eleven months, but when it started throwing errors on the `FSAL` I realized it did a lot of things but it should've never worked. JavaScript is magic. Update: Found a newer and more optimized utility function, `objectToArray`, so I'm trashing it for good.
- The Pandoc-command is now logged in its resolved state immediately before actually being run.
- Windows installers are finally signed.
- Switched back to the `package.json` configuration for electron-builder, because, well, Electron.
- Fix a lot of unused and weirdly coded code.
- Added a flag to determine if the Zettlr version has changed, indicating an update (or downgrade). Based on this, the FSAL will clear its cache on boot.
- Added command-line flag `--clear-cache` to programmatically clear the FSAL cache on startup.
- Moved the `forceOpen`-functionality to a command.
- Refactored the autocompletion logic and moved it out into its own designated class to reduce the size of the `ZettlrEditor` class.
- Refactored the logic for building the bibliography in an attempt to further reduce the size of the `ZettlrEditor` class.
- Include the `codemirror.css` into the geometry styles so we have one less dependency to include on startup.
- Switched to Electron 9.0.0.
- Set the `standalone` flag for Pandoc on all non-special exports.
- Image rendering now also supports base64-encoded inline images.
- Improvements to the detection of tags, internal links and footnotes. The algorithm is now more efficient and stable in various situations.

# 1.6.0

**The macOS-build of Zettlr is now code-signed and notarized, which means you will be able to open it without having to explicitly add an exception in your security preferences.**

## Breaking Changes

- If you want to enable the newly added MathJax CDN support for equation rendering, make sure to add the `--mathjax`-flag to your Pandoc command. If you did not modify the Pandoc command, you can "restore" the (new) default value, which will add the MathJax support for you.

## GUI and Functionality

- **New Feature**: [Mermaid](https://mermaid-js.github.io/mermaid/#/) chart support! Now you can add code blocks with the keyword "mermaid" (i.e. "```mermaid")to your document and use the Mermaid chart language to create charts!
- **New Feature**: Zettlr is now able to open file attachments for citations in your files. Simply right-click a citation, go to "Open Attachment" and select the cite-key for which you want to open the file attachment. Got multiple? Here's how Zettlr chooses which one to open: All attachments are listed and then the PDF files are sorted on top of the list. Then, Zettlr will open whatever attachment is the first in the list.
- **New Feature**: You now have an additional setting that allows you to determine if, and when, the filename will be automatically added to your link. "Never" means that the file name will never be added, "Only with ID" means that the file name will only be added, if the link is constructed using the ID, and "always" (the default) means that the file name will always be added, possibly duplicating it.
- **New Feature**: NOT search operator. Now you can use an exclamation mark (!) before the term in your global search to exclude certain search terms. If any NOT-condition is satisfied, the file will no longer be considered a candidate. You can combine the NOT-operator with both exact matches (`!"an exact phrase"`) and single terms (`!word`).
- Added TypeScript syntax highlighting. Keywords: `typescript`, `ts`.
- Added `Windows 32bit` build.
- Switched from `showdown` to `turndown` for converting HTML to Markdown on pasting contents. This makes pasting HTML formatted text much better than prior. Thanks to @Zverik for implementing!
- Pressing `Alt-Up` and `Alt-Down` will now swap lines in the editor window up or down.
- Cleaned up the shortcuts. Until now, `Ctrl+B` would also make text bold on macOS. Now, only `Cmd+B` will work, while `Ctrl+B` will only work on non-Apple systems.
- Improved the Math equation detection again. Now it's simpler, faster and will work more reliable. Escaping dollar signs should most of the time not be necessary anymore.
- Added syntax highlighting to inline and block Math equations. Now they're displayed in monospace to make it easier for you to write them.
- Title and tag matching of search terms during global search is now performed case insensitive.
- Added an option to copy the filename of files to the clipboard via the context menu.
- Exact search terms in the global search are no longer trimmed (trailing and leading whitespace is not removed) to maintain the meaning of "exact".
- The AutoCorrect option can now be activated and deactivated as intended.
- Added German secondary guillemets to the MagicQuotes settings.
- Better citation detection: Now, standalone-citations at the beginning of line will also be rendered.
- Improved the contextmenu behaviour.
- When creating a new file, the editor is re-focused again so that you can immediately begin writing.
- Task items are now rendered irrespective of the list-type-character they use, i.e. the following examples will all be rendered correctly: `- [ ]`, `+ [ ]`, and `* [ ]`.
- The "Empty directory"-message is now translatable and available in several languages.
- Headings will no longer be considered tags
- Fix `Ctrl+F`-shortcut on macOS.
- When linking a file using the Zettelkasten links, the prompt will now include *all files from the whole root*, not just the files from within the current directory.
- Made the dialogs more resilient. Now you can select text somewhere on dialogs, and regardless of whether you accidentally moved too far (out of the dialog), it will not close anymore, when you release the mouse.
- The front matter is now disregarded when counting words or chars.
- In case of renaming a directory, the containing directory is now re-sorted everytime so that changes are reflected immediately.
- The HTML template now includes a switch to include MathJax (CDN) in order to display equations in HTML exports and the print preview (only works with Pandoc installed).
- Improved placement of Input Method Editors (IME) for non-western input sources (e.g., Japanese or Korean typeset). Thanks to @ryota-abe for implementing!
- The file linking autocomplete will now respect your choice of Zettelkasten link starting characters, if they differ from `[[`.
- The formatting of Zettelkasten-links is now according to other formattings (such as emphasis or bold text), slightly transparent.
- On autocompleting Zettelkasten-links, the closing characters for the links are now added in case they are not already present (due to autoclosing, or else).
- The automplete-dropdown for Zettelkasten-links does not appear anymore if editing a footnote.
- Added overall days statistics to the stats dialog.
- Image-Paths correction for Windows systems.
- Setext headers are now rendered in the correct size, in line with the ATX headers.
- Abstracts in the YAML frontmatter are now considered on PDF exports.
- Fixed a rare bug, which would cause the edit flag on the main process to remain even though the renderer reports the editor is clean (that is, no changes to the document).
- Fixed an error where a completely empty custom CSS (e.g. when the user simply selects and deletes all content in the dialog or in the file) would cause the dialog generation to crash until a restart of the app.
- Fixed a rare error where an error would be thrown during export of extremely small projects.
- Fixed an error where the writing target popup would close itself via click on an option on Windows systems.
- Fixed "Select All" context menu item for text selection.
- Allow spaces in header delimiting rows.
- revealJS-presentations now have a basic syntax highlighting (Solarized theme).
- HTML exports now have a basic syntax highlighting (Solarized theme).

## Under the Hood

- Fixed a small bug that would display a non-intuitive message when checking for updates and the update server is not available.
- Fixed wrong error logging in the Citeproc provider.
- Added the necessary `cslenvironment` to Zettlr's default TeX template so that Pandoc >2.8 does not throw errors. Thanks to @frederik-elwert for implementing!
- Cleaned up the keymap for CodeMirror. It's now centralised within `generate-keymap.js` and not scattered in all the plugins anymore.
- Rewrote the i18n loading logic, resulting in huge performance gains on startup. Thanks to @BAKFR for implementing!
- Exchanged deprecated API calls in the `AppearanceProvider` class.
- The default DMG height for macOS installers now again shows the disclaimer at the bottom of the archive window.
- Fixed a logical bug with zoom levels bigger than 40x.
- Fixed the welcome log message, because whatever it was, it did not read こんにちは (Hello).
- Now during startup all files that do not exist anymore in the `openPaths`-property will be removed (because only directories can be "dead").
- Wrote script to automatically update the CSL styles and locales that are shipped with the app. Also, updated the CSL styles and locales.
- The YAML mode within frontmatters is now correctly detected by all plugins, so that e.g. AutoCorrect does not apply within YAML-frontmatters and quotes are the "correct" ones (no need to disable MagicQuotes temporarily to write frontmatters).
- Added an additional check to make sure to differ between explicit and implicit paste events in the CodeMirror instance.
- Finally fixed the weird glitches of the file list. Now it will correctly scroll files into view, not break, and be not empty for a fraction of a second.
- Overhauled the QuickLook windows. Now they react to much more finetuned configuration changes, are more responsive, and in general react faster to changes.
- Switch to Electron 8.
- Fix Pandoc error logging.
- Detach Popup event listeners on close.
- Add configuration files for Visual Studio Code to simplify coding. Thanks to @tobiasdiez for implementing.

# 1.5.0

## GUI and Functionality

- **New Feature**: AutoCorrect! Zettlr can now automatically replace certain characters with special symbols. For instance, by default it will replace `-->` with `→`, `!=` with `≠` or perform certain default replacements, such as transforming hyphens and fullstops with their typographically correct symbols (`...` -> `…` and `--` -> `–`). You can edit the replacement table in the preferences and adapt them to your own needs. _Please note_ that this feature will only be active when you are outside of codeblocks. This is meant to prevent unintended replacements, especially with certain languages such as R, where ASCII arrows are part of assignment operations.
- **New Feature**: Magic Quotes! Together with AutoCorrect, we've implemented the ability of Zettlr to use magic quotes. That means, whenever you type `"` (double quote) or `'` (single quote), it will instead insert the typographically correct characters of your choice, for instance `„…“` for German, or `« … »` for French. Even `「…」` for Japanese are supported! _Please note_ that this feature will only be active when you are outside of codeblocks. This is meant to prevent unintended replacements, as most languages require the ASCII quotes. Note also that having this feature active will deactivate the automatic bracket matching for quotes.
- YAML Frontmatters now receive the correct syntax highlighting.
- YAML Frontmatters do now have influence on the appearance of files: If a `title` is given, Zettlr will use this instead of the filename in the file list. If an array of `keywords` is given, Zettlr will add them to the rest found within the file.
- Codeblocks are now excluded from both tag extraction and ID search algorithms, so for example `#include` (used in C++ code) will no longer be recognised as a tag.
- Fixed a bug that would ignore the page size set in your PDF preferences when using the default template.
- Fixed a bug that prevented you from moving files and folders in combined sidebar mode.
- Fixed the broken footnote in-place preview and editing support when using named references.
- Improved the design of wrongly spelled words -- now the dotted line is closer to the actual words.
- Fixed `Alt`-clicking files in the combined sidebar mode. Now this will also open QuickLooks.
- Added the shortcuts `Cmd/Ctrl+Shift+E` to focus the editor and `Cmd/Ctrl+Shift+T` to focus the file list.
- On macOS, you can now also `Cmd-Click` links and tags to open/follow them.
- Added the variable `%uuid4` to use Universally Unique Identifiers version 4 (random UUID) within certain strings in the app.
- Improve "Copy as HTML" to also provide fallback Markdown.
- Fixed paste detection (if there's only HTML in the clipboard)
- Changed the Support-link to link to Patreon.
- Added a new error message informing you of malformed citation keys.
- Fixed the print preview.
- Removed the quotes from the matchbrackets-configuration.
- Fixed link rendering and the opening of links.
- Added the shortcut `Cmd/Ctrl+T` to create a task list. Thanks to @jeffgeorge for implementing!
- The blockquote character `>` is not treated as a list-item anymore, meaning you don't have to `Shift-Enter` into the next line anymore to prevent the blockquote from expanding unnecessarily.
- Implemented a "fat" cursor for the insert mode of Windows, so that when you press the `Ins`-key to toggle between inserting and replacing, Zettlr will graphically announce that you'll now be replacing characters rather than inserting. _Please note that this will only look good for monospaced fonts -- the other themes will have characters that are bigger than the cursor._
- Improve the tabs display for long titles (e.g. in the preferences dialog).
- The link detection algorithm is now less aggressive.
- On HTML exports (both revealJS presentations and regular HTML files), image paths will _not_ be absolute anymore, but relative.

## Under the Hood

- Switched to Electron 7.
- Added v8 code caching for better startup performance.
- Added a global logging interface for better error and bug handling.
- Relaxed the policy on wrong citation keys: One wrong key won't stop the loading of the rest of the database anymore, only the wrong key won't be included.
- Moved out the markdownOpenLink-function from the editor class to the utilities.
- Added much better heuristics to resolve paths linked to in markdown documents. Except a few edge cases, the algorithm should be able to open most varieties of links.
- The exporter now escapes the templates to account for potential spaces in the template path.
- Increased efficiency and cleanliness for loading the fenced code highlighting modes. Thanks to @BAKFR for implementing!
- Added support for building AppImage releases using the command `yarn release:app-image` (or `npm run release:app-image`). Thanks to @yashha for implementing!

# 1.4.3

## GUI and Functionality

- The word counter does not count files with newlines as having words anymore.
- The regular expression search functionality treats expressions containing forward slashes correctly.
- When the file list is focused, it only captures arrow key presses and does not prevent other shortcuts from working.
- Tags are now added and removed to and from the tag dropdown selector during runtime.
- Fixed a rare error that could occur during tag cloud searches.
- Fixed the scheduling mode for the automatic dark mode switching. It now also works with overnight schedules where the start time is bigger than the end time (such as 21:00-06:00).
- Added sponsors-list to the About-dialog.

## Under the Hood

- Began work on unit tests.
- The `localiseNumber()` helper is now capable of localising negative and floating numbers as well.
- Rewrote the exporting engine to be more modular.
- Removed the Handlebars runtime from VCS.
- Switched from `adm-zip` to `archiver` for zipping Textpack-files.
- Updated Electron to `6.1.2`.

# 1.4.2

## GUI and Functionality

- Removed the last remnants of Clusterize.js
- Fixed a bug that would cause the app to crash when you search for `//`.
- The default editor search is now case-insensitive.
- Added highlighting, which can be applied either with `==highlight==` or `::highlight::`.
- The EdgeButtons of the table editors won't cover the toolbar anymore. Additionally, their movement is now smoother.
- If there are untranslated strings in your language, Zettlr will now try to show you the meaningful English ones first, before falling back to the translation identifiers, making the user experience better.
- Minor design improvements.
- Fixed the sidebar toggle.
- Added a context menu item to show a file in Finder/Explorer/your file browser.
- Added a notification when opening a new root directory to announce that the process of opening a directory may take some time. Zettlr will notify you once the new root directory has been fully loaded.
- When you close a root directory which also happened to be the currently selected one, Zettlr will try to select the previous or next root directory before actually closing the directory so that you will always have one directory selected.
- Fixed a small error that would count italics at the beginning of a line as a list item when applying a block-formatting style.

## Under the Hood

- Made sure the default languages do not appear twice in the preferences.
- Zettlr will now detect files it can open case-insensitively (so: `.md` === `.MD`).
- Images in export should work again.
- Remedy a small error on some Linux launchers.

# 1.4.1

## GUI and Functionality

- Added a security check when you are about to overwrite an already existing file.
- Overwriting files in a directory now doesn't leave an empty space in the file list.

## Under the Hood

- Fixed Electron's dialog signature handling.
- Small fixes to the core.

# 1.4.0

## GUI and Functionality

**This update will reset your sidebar mode to the initial value of thin.**

**From this update on, you will need to hold either the `Alt`-key or the `Ctrl`-key on your keyboard, if you plan to move a file out of the app.**

- **New Feature**: Table management has just become easier. With the new table helper plugin, Zettlr enables you to circumvent manually having to edit Markdown tables. All you need to do now is keep the table helper active in the settings and just edit your tables as you would do in any other application. The table helper offers the following keyboard navigation shortcuts:
    - **Tab**: Move to the next cell, or the first cell on the next row, if the cursor is in the last column. Adds a new table row, if the cursor is in the last row.
    - **Shift-Tab**: Move to the previous cell, or the last cell on the previous row, if the cursor is in the first column.
    - **Return**: Move to the same column on the next row. Adds a new table row, if the cursor is in the last row.
    - **Arrow Up**: Move to the same cell in the previous row.
    - **Arrow Down**: Move to the same cell in the next row.
    - **Arrow Left**: If the cursor is at the beginning of the cell, move to the previous cell. Moves to the last cell on the previous row, if the active cell is in column 1.
    - **Arrow Right**: If the cursor is at the end of the cell, move to the next cell. Moves to the first cell on the next row, if the active cell is in the last column.
    - **Buttons**:
        - **Alignment-Buttons** (top-left): Aligns the currently active column left, center, or right.
        - **Removal-Buttons** (top-right): Removes either the current row or the current column. Does not remove the last row or column.
        - **Add-Buttons**: Adds rows or columns to the top, left, bottom or right hand side of the currently active cell, depending on the button.
- **New Feature**: 1.4 introduces a **readability mode** that you can turn on. It will try to highlight your sentences based on four possible algorithms, where green means that it's readable and red means that the sentence is difficult to read. You can turn on the mode in the toolbar. Thanks to @wooorm at this point for providing the incentive of implementing the algorithm!
- **New Feature**: The Translatr-API is now integrated into the app. This means: All translations will automatically be kept updated. Additionally, you can comfortably download all available languages (completed at least 50 percent) from the preferences dialog.
- The app will boot much faster now.
- Root directories that have not been found on app start, or are removed during runtime, are indicated as "dead" in your directory tree. If they reside on a removable medium, you can now simply plug the medium into the computer and rescan the directory. You don't have to manually open it anymore.
- Citations in your text are now always updated, you don't have to type anything for this to work.
- Inserting tasklists is now possible via context menu and formatting toolbar.
- New Theme: **Karl-Marx-Stadt**.
- Now you can choose which time to use for sorting and for displaying in the file meta: It's either the last modification time of the files or the creation time.
- Directory sorting is now persisted during reboots.
- Clicking on tags now initiates a search for the given tag.
- Added three new optional variables to pass to external exporter programs: `$infile_basename$` (input filename without directory), `$outfile_basename$` (output filename without directory) and `$indir$` (the input file's directory)
- You can now change the number of spaces to indent by in the preferences.
- Images can now be put inside links on the condition that they are (a) the only element inside the link's description and (b) relative links won't work during preview.
- You can now activate RMarkdown file support in the advanced preferences.
- You can now tell Zettlr to count characters instead of words (e.g. for Chinese).
- Custom CSS is now also rendered in the QuickLook windows.
- The preview image colour is now adapted to the active theme.
- You can now choose the formatting characters that should be used by the formatting commands.
- You can now change the pattern used for generating new file names, and omit being asked for filenames in general.
- Zettlr now tries to escape the input you provide for options that are directly passed into LaTeX documents.
- When you have open two or more root files with the same filename, Zettlr will display the containing directory's name as well.
- French-style guillemets are now supported for auto closing.
- Image display in HTML exports fixed.
- The About dialog contributors' tab now displays the date when the translation was last updated at.
- The dates and times all across the app are now correctly localised.
- When initiating a replace command with a regular expression search, you can now use variables in your replacement value so that you can re-use capturing groups from the search regular expression:
  - `$1` in the replacement value will be replaced with the first capturing group
  - `$2` with the second capturing group
  - ... and so forth.
- Zettlr now automatically downloads updates to the translations, if available.
- The editor now has a light background image in case it is empty.
- Fixed a bug with certain types of keyboards on macOS conflicting with internal CodeMirror commands.
- Prevent opening of a user's home directory.
- The citation rendering plugin won't render the domain parts of Emails anymore.
- Markdown links in braces won't include the closing brace anymore.
- The search's heatmaps now use the theme's colour as a base to indiciate the relevancy instead of always green.
- The image regular expression is now a little bit less restrictive, allowing for some spaces before and after the image.
- Fixed a small bug during checking and unchecking of task list items that would prevent the updating of the underlying Markdown text.
- When you enter an ID and choose the ID from the popup list, the filename belonging to that ID will also be inserted after the ID.
- You can now filter the tags in the tag cloud.
- You can now duplicate files within a given directory.
- The tag selection dropdown will not appear anymore, if you type a `#` somewhere within a word or a link. It must either be at the beginning of a line, or preceded by a space for the tag dropdown to appear.
- If there are two or more root directories open with the same name, Zettlr will now display the containing directory just like with root files.
- Added a line:column indicator mode to the word counter (switch modes with right-click).
- You can now move through the file-list with the arrow buttons in steps:
  - Arrow down: Select next file
  - Arrow up: Select previous file
  - Shift key: Move up or down by ten files
  - Command or Control: Move to the bottom or the top.
- Added a table generator.
- Fixed a small bug that would not correctly sort newly created files.

## Under the Hood

- Massive rewrite of the underlying mechanism of loading the directory trees into the app. It's now asynchronous and the app starts up way faster than before.
- Replaced the citation engine with `Citr` for more accurate results in previewing citations.
- The `Citeproc` engine is now a service provider.
- Switched internally to CSS-variables for all colours.
- Moved all Zettlr CodeMirror modes to their respective files.
- Moved all helper functions to their own files.
- Translations located in the `lang`-directory in the user data folder now take precedence over the shipped translations.
- Moved all local find functionality to a new class `EditorSearch` and did some fixing.
- Massive rewrite of the watchdog logic. Now the app is blazingly fast, there's no up-to-five-seconds-delay anymore when you add/remove any files and the app should generally feel smoother to handle.
- Fixed duplicate dictionary entries and saving of the dictionary preferences function.
- Moved the comment detection in the link rendering command further back to speed up performance significantly.
- Added a clipboard inspection dialog to inspect the contents of the clipboard and make sure copy & paste operations work as expected.
- Updated the `make.sh` script to automatically infer the version to use from the source's `package.json`.
- Simplified the process of maintaining the revealJS templates, added a few other goodies. The command `reveal:build` will now re-build the full revealJS templates with the installed revealJS version.
- The Citeproc-provider now logs all errors that prevent a successful boot to the console.
- Replaced the sidebar with a Vue.js component.
- The configuration setting for the `sidebarMode` is finally called as such.
- Removed `ZettlrWindow::setTitle()`.
- ESLint is now added to the `devDependencies` so that everyone can use the same code style.
- Add activation for opening external links on macOS.
- Switched to `Electron 6`.

# 1.3.0

## GUI and Functionality

**Attention, this update breaks three shortcuts: To view the file list, the tree view, and the attachment sidebar, you need to use `Cmd/Ctrl+!` (for toggling the sidebar), and `Cmd/Ctrl+?` for toggling the attachments. The shortcuts for `Cmd/Ctrl+[number]` are now reserved for recent documents!**

**Attention: Due to changes in the configuration, this update resets your setting concerning text snippets. They are now called "file information" and the corresponding setting will be set to "Show", regardless of your current setting.**

- **New Feature**: Zettlr can now automatically switch between light and dark mode either based on a fixed schedule or, if you are using macOS or Windows, based on the appearance of the operating system.
- **New Feature**: Add words to the user defined dictionary. You can remove words by removing them in the "Editor" tab in the preferences.
- **New Feature**: You can now provide a default path for images that you paste onto the editor in the preferences. If you provide a relative path, it'll be relative to the file.
- **New Feature**: In the preferences you can now switch between the three themes of the app:
  - _Berlin_: A modern sans-serif theme, the default.
  - _Frankfurt_: A clean serif-based theme with royal blue highlights.
  - _Bielefeld_: For Markdown purists, this theme features creme colours and a monospaced font.
- **New Feature**: Rearrange sections in your documents by dragging the headings in the Table of Contents popup around (_Note: Only works with ATX-Style headings!_). Please note that the last section will always count until the very last line, therefore including footnotes and references.
- **New Feature**: You can now also load BibTex files into Zettlr.
- Popup redesign: Now the popups aren't semi-transparent anymore, have rounded edges and are much more crisp. Therefore it's even easier to read them.
- Display contributors tab on the about dialog containing the names of all authors of the translation files.
- You can now customize the pandoc command to your liking using several variables.
- Added syntax highlighting for
  - Go (keyword: "go")
  - Kotlin (keyword: "kotlin")
- Add shortcuts for easier access to the recent documents.
- HTML export now relies on Pandoc, if available, and only falls back to Showdown if Pandoc hasn't been found on the system.
- You can now edit Math formulae by clicking on them.
- The tag count is now shown next to the tags in the tag cloud.
- During global search, the search results will include all files once at most, so files within virtual directories, for example, will be excluded to prevent duplicate files.
- The preview images when pasting an image from clipboard load faster.
- Formatting marks at the beginning or end of a misspelled word are now excluded from the selection.
- Now, if trying to follow a link without a protocol (e.g. `www.google.com` instead of `https://www.google.com`), Zettlr will automatically assume `https` as the protocol to make sure it can be opened by the web browser. Correctly configured servers should automatically redirect you to `http`, if applicable.
- Zettlr now highlights the full link when you right-click it to give visual feedback that the context menu options "Copy Link" or "Open Link" will indeed use the full link, and not just a part of it.
- The dictionary selection is now more compact than before.
- The editor automatically selects the word under cursor on requesting a context menu, making both the code more clean and enabling you to simply right-click a word to make it, for instance, bold.
- Now you can comment out selections of text using the new shortcut `Cmd/Ctrl+Shift+C`.
- You can now also link to files on your local filesystem from within Markdown files. Zettlr will try to open them. The following algorithm is applied internally: First, try to open the link just like that. Second, try to open the current file's folder plus the link. Third, try to open https://\<link\>. If all three methods don't yield a result, Zettlr will show you a notification.
- The GUI is not locked anymore while a popup is shown.
- The tag preferences have been updated.
- CodeMirror by default sets the cursor to the beginning or end of a whole line (with line wrapping). You can now change that behaviour, so that the `Home` and `End` buttons bring you to the beginning and end of the _visible_ lines, not the logical lines.
- Zettlr now counts completed pomodoros.
- The image path of pictures pasted from clipboard will now always be relative.
- You can now drag & drop attachments onto the editor.
- The full path to an attachment will now be shown on mouse over.
- You can now turn off the dialog asking you to load remote changes into the editor by checking the corresponding checkbox in the preferences or in the dialog.
- The file list now shows the full filename after a 1 second delay if you keep your mouse over the name of a file.
- You can middle mouse click on editor-tabs to close them.

### Fixes

- Fixed a bug that would, on certain actions, lead to unwanted behaviour when using the menu items for these actions instead of the shortcut.
- The last opened file will now be added to the recent documents on start up.
- The window's title will now only contain the currently opened file's name, and never the full path, even for root files.
- The dictionary loading mechanism works far more reliably now.
- Fixed a bug with checking and unchecking task items in the editor.
- Fixed an error in option validation.
- Fixed the translations for the pagenumbering sections in the PDF preferences and project settings.
- Fixed a small bug concerning case insensitive searching.
- Fix for single-letter Math preview.
- Fixed the "remove from virtual directory" command.
- Design fix for dialog tabs on small screens.
- Fix automatic rendering of Markdown links containing brackets (especially a problem for Wikipedia links)
- Improved performance during window resizing and moving.
- Removed all inline-javascript from the `index.htm` and moved it to a new `main.js` in the renderer process.
- Links will not be rendered within comments anymore so that you can escape Markdown links as expected using backticks.
- Fixed wrong cursor positioning after the headings have been altered.
- Finally exchanged all mentions of "snippets" with "File metadata" or information, respectively, to reflect the fact that text fragments (a.k.a. "snippets") have been ditched several months ago.
- Fixed an issue that prevented from re-creating writing targets after deleting them without a restart of the app.
- Fixed inconsistent behaviour with the document search.
- When trying to close the main window immediately after modifying the open document, you will now not be prompted to save the document anymore. All changes will be saved automatically.
- Now files with more than one tag will have tag indicators more consistent to files with only one tag.
- On rare occasions, Zettlr instances run on Windows can enter a zombie state where the main process is still running albeit the main window has been closed. Trying to run Zettlr anew will fail with an error due to the (now non-existing) window being accessed during the `on-second-instance` event. This fix makes sure a window will be opened in any case if there is none prior to restoring Zettlr.
- Fixed the placement of the popups, so they should now be visible.
- Fixed the context menu on files that have visible tags.
- Fixed wrong citation suggestions after a change of the library file.
- Fixed a bug causing the attachment extensions to be checked case-sensitive, instead of case-insensitive.
- Fixed the search not saving the strings you were searching for after re-showing the popup.

## Under the Hood

- Re-throw errors during command run in Zettlr main class.
- Moved the dictionary to its own dedicated provider for more versatility and improved upon its functionality.
- Created an appearance provider which takes care of switching the Zettlr theming based upon user choices.
- Switched from the `build`-property `electron-build` toolchain to the API.
- Switched to `Electron 5.0.0`.
- Some CSS cleanup, again.
- Changed the way popups are closed from an invisible barrier div to a simple click detection handler.
- Added Table and Strikethrough support to the copy & paste operations.
- Moved the Table-of-Contents-popup to the ZettlrBody class.
- Removed excess debug code.

# 1.2.3

## GUI and Functionality

- Restore the "New Directory …" functionality.
- Fixed an error when trying to run the app on some Linux distributions.
- Added a link to download more translations for the app.

## Under the Hood

- Made sure a popup will always be displayed, even if the pivot element cannot be found.
- Bump dependencies.
- Apply `chmod`-fix to the Linux distribution (see #134 for more information).

# 1.2.2

## GUI and Functionality

- Fixed a bug preventing you from creating Writing Targets.
- Allow all unicode characters to be part of a tag.
- The Scrollbars are now bigger.
- The change between dark and light mode is now much smoother.
- Fixed the "Paste as Plain text" command behaviour when CodeMirror is focused.
- Dialogs now fit better on smaller screens.
- Added icons to the export options HTML, PDF, DOCX, and ODT.

## Under the Hood

- Fixed a logical error in a failcheck if there was no writing target assigned to a file previously.
- Switched to the Zettlr API for update checks to avoid hitting the GitHub rate limits.

# 1.2.1

## GUI and Functionality

- Removed the Quicklook overlay windows. Quicklooks now directly become standalone windows.
- General improvements to the default PDF template.
- On Windows and macOS, Zettlr now also fills up the recent document list in the Taskbar/Dock.
- Huge UX improvements.
- Improvements to the spellchecking engine. Now, it won't check inline code.
- We're removed the "Create new Directory" button from the toolbar, and made the "Create new File" button more visible by replacing the icon with a huge "Plus" sign.
- The Pomodoro timer now sends out notifications when a task has ended so that you'll always know what's up next!
- The find popup detects when you start to type a regular expression. If it's a valid regular expression, it will switch to a monospaced font, helping you to write the expression correctly.
- The find popup now remembers your search term on a per-session basis.
- Fixed the position of the popups. Now they won't cover the toolbar.
- Fixed the misbehaving markdown shortcuts in the formatting toolbar. Now block formats are replaced, not left in place when changing the formatting of a paragraph.
- Fixed a small bug in the PDF template that would render emphasised text underlined instead of italic in exported PDF files.
- Fixed the links inside footnote tooltips. Now they are readable and don't break out of the tooltip anymore.
- Fixed an error that prevented Zettlr from being able to automatically import language files.
- Fixed a bug causing emails not to render.
- Fixed a bug preventing you from clicking the "Print" icon on Windows.
- Fixed double-clicking the Quicklook and Print window title bar on macOS and Linux.

## Under the Hood

- Bumped dependencies. **Switched to `Electron 5` Beta**.
- The Quicklook-windows will now also load the correct CodeMirror-plugins from the autoload file.
- Moved out the recent files to its own provider.
- Design cleanup. Many variables have been renamed to make it possible to create new themes based upon the Berlin theme.
- The renderer does not constantly query the main process for up-to-date citations anymore, which both reduces CPU power and increases battery life.
- The popups can now be told if their contents have changed so that they re-place themselves correctly.

# 1.2.0

## GUI and Functionality

- **New Feature**: Zettlr can now import and export both `textbundle` and `textpack` files. Refer to [textbundle.org](http://textbundle.org/) for more information.
- Removed the Speech submenu from Windows and Linux, as it is only used on macOS.
- **Attention**: The recent documents submenu is now to be found in the `File` menu! It resides no longer in the toolbar.
- Added an "Inspect Element" context menu item if the debug mode is enabled.
- The context menu doesn't show up on directory items in the file list anymore, which it wasn't supposed to anyway.
- Fixes in the math rendering. Now the app will correctly render all equations, be they inline or multiline.
- Added a flag to let the app know if you want to receive beta release notifications. If you tick the checkbox, Zettlr will also present you with beta releases, so that you can stay up to date.
- When importing files, the "All Files" filter is now at the top and should be selected by default.
- Fixed a small bug that would render exporting of standalone files impossible.
- Rendered Markdown links now retain the outer formatting (e.g., if you wrapped the whole link inside bold or emphasis).
- The Zettlr default `tex`-template now doesn't break checkbox exports by including the `amsmath` and `amssymb`-packages.
- New shortcuts: Pressing `Ctrl+Enter` will insert a new line below the one in which you are currently, placing your cursor there. Pressing `Ctrl+Shift+Enter` will do the same but above the current line.
- Added context menu entries to copy mail addresses and links to clipboard.
- For compatibility reasons with some Linux distributions that reserve the `Alt`-key for dragging windows around it is now also possible to press the control key to follow links and initiate searches.
- Removed a bug that would allow multiple dialogs to be shown as some kind of "overlays" on top of each other.
- Updates to the design of the editor. Now the margins of the editor don't resize as soon as you change the font size.
- Updates to the zooming of the editor's font: Now it'll stop at both 30 percent and 400 percent for lower and upper limits. Exceeding these may yield very weird errors.
- The cursor over the Quicklook windows' window controls is now the default, not the dragging.
- Added `shell` syntax highlighting (using keyword: `shell` or `bash` [for compatibility with Highlight.js]).
- Adapted the styles - now the filenames stay readable even during global searches.
- If you drag a file out of the app and cross a directory, it won't retain its highlighted state after you finish your drag&drop-operation.
- Tags, internal links and normal links now only have a pointer cursor when one of the meta keys (currently: `Alt` or `Ctrl`) is pressed.
- Implemented formatting support for HTML paste operations. If there's HTML in the clipboard as you paste, it will be converted to Markdown so that the formatting is retained. If you do not want to keep the formatting, simply hold down `Shift` before you paste, so that the formatting will not be kept.
- Removed the minimum window size constraint so that the application window will be resizable to half a screen even on smaller devices.
- Restored the window maximise/minimise-functionality by double-clicking on the toolbar.
- Fixed a small bug that would throw errors on Windows and Linux if you would open a file in Zettlr by double-clicking it in the file browser while Zettlr was already running.
- Links are now correctly detected by the preview algorithm.
- Fixed a bug that would make it impossible to export Markdown files with strikethrough text using the Zettlr default template.

## Under the Hood

- Fixed a small logical error in the menu buildup process.
- The context menu in the `ZettlrBody` class is now always instantiated anew.
- Rewrote the logic of detecting and rendering mathematical equations.
- Updated the `KaTeX.css` stylesheet to the newest version and removed some errors (thanks to @Wieke for doing this).
- Rewrote the complete command structure of the app and branched it out into standalone files. Thereby the system becomes extremely modular and new commands can be written with ease. Additionally, it becomes possible to create shortcuts for certain commands.
- Fixed a small possibility of running into an error while performing a global search.
- Exchanged the variables for usage in `TeX`-templates with Pandoc-Style $-variables. Additionally, now all occurrences will be replaced with the correct value.
- Moved the JavaScript bits out of the Handlebars templates and added them to the Dialog handler classes.
- Code cleanup.
- Removed the complete KaTeX dist files from the Zettlr source and switched to using the shipped files provided by the KaTeX module, reducing the binary sizes, maintenance effort and code clutter at once.
- The Custom CSS is now a service provider.
- The configuration is now a service provider.
- The tags handler class is now a service provider.
- Removed the superfluous `getLocale`-functions from `ZettlrBody` and `ZettlrRenderer`.
- Pulled in the URL regular expression from the GFM CodeMirror mode so that the pre-rendered links by the command are the same as those detected by the GFM mode.
- Added the `ulem`-package to enable export of strikethrough and underline text.

# 1.1.0

## GUI and Functionality

- **Attention!** Installing this update will reset the application language to the detected system locale and reset all spellcheck choices (i.e. you will have to re-select the dictionaries using the preferences window). The reason for this is that Zettlr is now compliant with the regulations for language codes as laid out in the Best Current Practices No. 47 ([BCP 47](https://tools.ietf.org/html/bcp47)). To achieve this, all mechanisms of finding and loading translation files and dictionary files had to be modified.
- **New Feature: Paste Images**. From now on it is possible to copy images directly to the clipboard, then press `Cmd/Ctrl+V` in the editor and Zettlr will ask how to proceed. By pressing `Return` the default action will be taken: The image will be saved into the currently selected directory using either the original filename or a simple hash (for instance if you took a screenshot and there's no associated URL available), and it will be inserted at the current cursor position as a standard Markdown image tag, using the filename as title. If you don't press `Return` directly, you can adapt some options, such as the file size and the filename, and also choose a custom directory alternatively.
- **New Feature: Set writing targets**. You can set writing targets for files by right-clicking them in the preview list. Each file that has a writing target will display its progress in the snippets section. **Set an existing target to 0 to remove it.**
- **New Feature: Print support**. Just press `Cmd/Ctrl+P` to open the print preview, which is essentially an exported HTML file. Click the printer icon in the titlebar to print it!
- **New Feature: Custom CSS**. Beneath your tag preferences, you now have a new menu option that lets you override certain styles of the app to customise it even further! From now on, the sky really is the only limit for customising the app.
- **Huge updates to the statistics dialog**. We've added a lot of functionality to the statistics dialog. If you click the `More …` button in the statistics popup, the resulting dialog now presents you with a overhauled interface. Now you'll be able to filter your data by week, month, and year. Additionally, you can choose to compare the timeframe with the previous one (either week, month, or year). This way you'll be able to track your writing habits much more differentiated.
- Tags are now only rendered as such and detected by the internal engine, if they are preceeded by a newline or a space. This will prevent page anchors inside links (e.g. `example.com/page#anchor-name`) or words with hashes in them from being detected as tags.
- Switched from `Droid Mono` to `Liberation Mono` for displaying monospaced code and comment blocks because of better support for glyphs in the latter font.
- Fixed an issue with the titles of the exporting buttons for HTML, docx, odt and PDF.
- Fixed a small bug that made it unable to open standalone files from the directory list.
- Small fix to the margins of switches. General fixes to the colours of the input controls in dark mode.
- Fixed a bug that led to files reporting the same tags more than once.
- Search results are now readable even in dark mode.
- Fixed a bug that would not correctly transform the links of images dragged from the attachment sidebar onto the editor, causing errors by pandoc when trying to export the file.
- Task list items are now rendered directly after you leave the formatting. You don't have to leave the line anymore.
- Special tags that you've assigned a colour to are now displayed distinct from other tags in the tag dropdown list.
- Now changing dictionaries during runtime yields the expected effects: The full word buffer will be invalidated so that formerly-wrong and formerly-correct words are checked against the new dictionaries.
- Fixed a small bug that would cause users with French localisation to not be able to use the preferences dialog as it was intended.
- Fixed a bug that made it impossible to load new dictionaries from the user directory.
- Fixed a small issue that would display the full translation strings for dictionaries and languages that were not translated in the currently loaded translation, instead of just the language codes.
- Fixed a small bug that would, on some Linux distributions, lead to the operating system opening up loads of file explorer windows when the "Open Directory"-button in the attachments sidebar was clicked.
- Now it's not possible anymore to try to create files and directories within virtual directories.
- The cursor blinks now smoothly.
- Changes to the word-count chart: Now numbers are localised and the date is not in the ugly ISO format anymore.
- You can now easily search for a file to link with the newly implemented autocompletion list that will pop up if you begin writing an internal link (i.e. type `[[`). After accepting an autocomplete suggestion, Zettlr will either put the ID between the brackets, or the filename, if there is no ID.
- Fixed a bug that would throw an error if updating the config with no dictionary loaded on app boot.
- Fixed a bug that would move a file to a random directory instead of enabling you to actually copy said file outside the app, if you dragged the file out of the app and passed the directory list.
- Fixed the highlighting effect on drag operations. Now even if you use the thin sidebar mode, the directories where you can drop files will receive the highlighting shimmer.
- Added an option to hide the heading characters and replace them with a small tag indicating the heading level (`h1`, `h2`, etc). Off by default.
- Refined the rendering of links. Now, inline elements will be also rendered correctly inside rendered links.
- The app will now correctly scroll to the selected file again (if any).
- Added an option to hide directories from the preview list while performing a global search.
- Fixed a small error that would strip false positive tags on export (i.e. that would also strip escaped tags).
- Massive updates to the notification service provider. If a message is too long, it will be truncated when it is first shown to you. If you then click on the notification, it will expand itself so that you can read the full message. Click on it again to hide it. Additionally, the notifications are now the same height and move smoothly as soon as new notifications arrive or old ones get removed.
- Gave the exporter an update: Now, if Pandoc experiences an error during export, you will be presented with a better error dialog which even lets you select portions of the error message for you to google them.

## Under the Hood

- Moved the input styling to the geometry section and only left the colouring in place.
- Added a `data-default-action` support for Dialogs. Now there can be a button with the attribute `data-default-action="data-default-action"` (repetition necessary for ensuring a correct DOM structure) in each dialog that will be focused on instantiation of the dialog, thereby enabling a simple "default action".
- Small changes to the translation files to remove some duplicates.
- Added `md5` for generating simple hashes.
- The `ZettlrDictionary`-class is now an `EventEmitter` and emits `update`-events whenever the composition of the loaded dictionaries changes.
- Renamed the default theme to its correct name: **Berlin**.
- Small changes to enable on-the-fly theme CSS replacement.
- Better escaping of some feedback strings in the preferences template.
- **The app is now BCP 47 compatible. This means that it should be possible to load every translation file and every dictionary folder using the correct language tag, instead of having to fall back to the crude xx_XX-type Zettlr used until now.**
- Moved the editor-specific `getWordCount` function out as a helper function.
- Added an `updateFile` method to the `global.ipc` to enable files to update themselves silently if something changed.
- Moved the calculating functionality of the `ZettlrStatsView` class to the main process's `ZettlrStats` class.
- Removed the `ZettlrStatsView` class and moved the triggering functionality to the `ZettlrBody` class accordingly with the other popups/dialogs.
- Branched out the `ZettlrDialog` class so that all functionality is now provided by specialised dialog classes that inherit from the base class.
- Rearranged the options within the "Advanced" tab in the preferences dialog.
- Moved out all CodeMirror `require()` to a new file called `autoload.js` in the assets directory to save space in the main `ZettlrEditor` class.
- Added a security pass to the droppable directories to make sure they don't accidentally accept the file and direct the main process to move it out of the app instead of moving it to themselves.
- **Switched back to `electron 3` for the time being, as `electron 4` still has a nasty bug that renders the toolbar unusable when exiting fullscreen on macOS (see https://github.com/electron/electron/issues/16418 ).**
- Switched to `nspell` for spellchecking, as the correction-finding algorithm works smoother and the repository is not as old as `Typo.js`.
- `makeExport` now returns a Promise instead of the Exporter object. The exporter is now only returned if it's call succeeded (by passing it to `resolve`).
- There is now the yarn command `yarn less:extract` available which extracts the CSS class names and IDs from the prebuilt styles. _Please note that you must run the `yarn less` command beforehand._

# 1.0.0

## GUI and functionality

- Added a written reason for why some preferences options failed validation and need to be corrected.
- Moved the attachment options to the "Advanced"-tab in the preferences window.
- Fixed a bug that threw errors when you tried to `Alt`-click a virtual directory.
- Fixed the bug that virtual directories got duplicated on the creation of new files.
- Added a "Donate" menu entry to the help menu.
- The startup overlay is now gone.
- Dictionaries can be selected and deselected at runtime.
- Fixed a bug that did not remove the file's ID in the preview list, after it has been deleted from the file itself.
- Added an option to deactivate the automatic closing of pairs of matching characters in the editor.
- The app now supports code folding! Now you can click the new, small arrows left to Markdown headings to collapse everything below it!
- Removed the customised word processor templates. Zettlr now uses the default reference docs provided by Pandoc.
- Projects can now also be exported to odt, docx, and HTML.
- Added tag autocomplete. Now when you start typing a `#`-character, you are presented with a list of tags you already use inside your files, so you don't use similar (but not same) tags in different files.
- Added `citeproc-js` integration: Now you can point Zettlr to a JSON CSL-file (ideally generated by Zotero) and it will automatically enable you to put `@BibTex-ID`s or even complex Pandoc citations in your text, which will not only be automatically replaced by a correct citation (only Chicago supported, because it is only a preview), but also renders a preview bibliography! Additionally, if you point Zettlr to a CSL Style file in the settings of a project, it will use this file to generate your citations!
- Added an option to change the `sansfont` property of `LaTeX`-documents, used mainly for headings.
- The Pomodoro timer now remembers your settings on a per-session basis.
- Added an additional check to see whether or not a huge number of words has been pasted into the editor. If so, the word counter won't count these towards the overall counter. So if you need to paste in whole documents, this won't raise your word counter absurdly high.
- Fixed a bug that rendered unwanted Math previews.
- Added file-open buttons. Now, whenever you are required to select a normal file, Zettlr provides you with a button that lets you choose the file comfortably.
- Zettlr now features an additional "Display" preferences tab, which lets you control all things that define Zettlr's appearance.
- You can now constrain the maximum size of images in the editor, separated by maximum width and maximum height.
- Updated the about dialog to now feature a tabbed interface containing main projects with licenses for the four big projects Zettlr use (Electron, Node.js, CodeMirror, and CitationStyleLanguage), all complementary projects, and the license of Zettlr itself.
- Now only escaping characters are formatted, not the characters following them.
- Fixed a bug that would prevent you from being able to modify an already loaded image without restarting Zettlr, because it would cache the image and not reload the modified version of it.
- Updated the styling of form elements: Now ranges and radio buttons are also displayed in the Zettlr design.
- Added an option to set a custom TeX template for PDF exports both in the general PDF preferences as well as on a per-project setting.
- Restored the functionality to quickly navigate the files in the preview container using the arrow keys `Up` and `Down`. Also you can once again jump to the end of the list by pressing an arrow key while holding `Cmd/Ctrl`.
- Zettlr now sorts your files based on a natural sorting order. You can restore the ASCII-sorting (the sorting as it has been until now) in the settings.
- Tags can now be escaped with a backslash (`\`) to make sure they won't show up in the tag dropdown list and also won't render as tags.
- Keyboard navigation is much more reliable.
- Fixed creation of new files while writing in the editor with no file open.
- The search functionality in both editor and Quicklook windows has been enhanced. It is now faster and you have to explicitly request a regular expression search by typing it literally. This means: Searching for `/\w/` will select all words inside the editor, while `\w` will literally search for that string.
- Zettlr now supports internal links. If you place a pandoc-compatible identifier inside a markdown link, it will try to jump to the respective line. E.g., the identifier `#tangos-photography-and-film` will match the heading `# Tangos, Photography, and Film`. Simply use a standard Markdown link: `[Go to Tangos, Photography, and Film](#tangos-photography-and-film)`.
- Zettlr keeps some margin between the cursor where you are writing and the window edges, i.e. it won't touch the window edges anymore, but keep a nice distance.
- Quicklook windows can now be "popped out" so that they are no longer bound to the main window but can be dragged onto different displays, etc.
- Windows and Linux windows now follow macOS in having no native window frame, but instead they employ the same strategy as macOS: The toolbar is the top element inside the main window of Zettlr, featuring window controls and, additionally, a button to open the application menu from the toolbar.
- Zettlr correctly selects words containing apostrophs so that you can correct them adequately without the app "forgetting" the l' or 'll-part (or similar) of the word.
- There's now an option to copy a file's ID to clipboard, if the file has one.
- We've updated the Zettlr icon! It now matches the brand colour and has a modern look.
- The image size constrainers look nicer and more intuitive now.
- Added controls to determine which elements are rendered inside Markdown documents.
- Simplified the attachment file handling and enabled dragging the paths of the files into the editor (e.g., to insert images).
- Now the ID- and tag-search is case-insensitive.
- Changes to the ID generation: Now if you press `Cmd/Ctrl+L`, the generated ID will be pasted wherever your cursor is currently (e.g. inside all text fields). Zettlr tries to back up your clipboard's contents and restore them afterwards.
- Zettlr recognises IDs inside the name of a file. **If the ID pattern returns a match in the file name, this ID takes precedence over any ID that may be in the file's content!**
- Added context menu entry to open link in the browser.
- Images can now be dragged from the attachment pane onto the editor and will automatically be converted into valid Markdown links.
- The tooltip that displays footnote texts when you hover over footnote references now displays formatted text, and not raw Markdown.
- The zoom level of the editor's text is not lost on toggling the distraction-free mode anymore.
- Update to the citeproc search. If you type an `@` and begin searching for a work to cite, you can now also search through the title and don't necessarily have to know the ID anymore!
- Added basic tag cloud functionality. You have now a new button in your toolbar that shows you all the tags that you've used somewhere in your files. You can also copy the full list into the clipboard!
- Updates to the search functionality: Now the AND operator works as a requirement again (until now files have also reported search results if one or two of the search terms have matched, even if they were all required). Additionally, the tag search within files now accounts for a hashtag in front of the search term.

## Under the hood

- Documentation update in `ZettlrValidation`.
- Updated the `.dmg`-installer file with a better background image.
- Consolidated the `package.json` build fields.
- **Warning: The app ID has changed from `com.zettlr.www` to `com.zettlr.app`.** [For the implications please check this link](https://www.electron.build/configuration/nsis#guid-vs-application-name) -- the change only affects Windows users.
- Refactored the complete menu logic to make it more accessible.
- Added a global `notify()` method in the renderer process for convenience.
- Added an option to make footnotes inside files unique prior to project exports.
- Moved the dictionary functions to the main process for asynchronous background loading.
- Began using `tern.js` for better autocompletion.
- **Fundamental Core Update**: Now on each request for a new file tree (using the command `paths-update`) not the whole object is sent towards the renderer because of app crashes arising from the use of synchronous messages via the new `typo`-channel. Instead, a dummy list is sent containing only the properties that the renderer accesses anyway. This way not only the amount of data is reduced quite significantly, but also the app does not crash on file and directory operations.
- Removed an additional openPaths-update during the renaming of root files.
- Now the current directory is re-set correctly after renaming the current directory.
- Refactored the context menu to resemble the same structure as the application menu.
- Switched to the `handlebars.js` templating engine.
- The `askSaveFile()`-dialog is now non-blocking.
- `ZettlrFile` objects won't forcefully try to move a file to trash while handling watchdog events anymore.
- `ZettlrRendererIPC` and `ZettlrIPC` now access the `ipc`-modules consistent with all other classes.
- Generalised the `askFile()` function in `ZettlrWindow` for further purposes.
- The `ZettlrConfig` now acts as an event emitter and emits `update`-events, whenever the configuration object changes. It can be subscribed to using `global.config.on` (to unsubscribe use `global.config.off`).
- Added a `global.ipc.notify`-function to easily send notifications to the renderer.
- Added a "cachebreaker" to the preview images in Zettlr.
- Moved a lot of files around: The CSS, Fonts, JavaScript and the template files are now in the `common` directory, so that it makes sense that there can be multiple windows that share those files.
- **ATTENTION: We've stopped committing the compiled Handlebars templates and CSS files to the repository, so even if you don't develop styles or templates, you now need to run `yarn/npm less` and `yarn/npm handlebars` before you run the application!**
- Removed a bunch of superfluous pass-through functions from the `ZettlrRenderer` class.
- Bugfixes in the `ZettlrExport` class.
- Switched to documentation.js for generating the API documentation.

# 0.20.0

## GUI and functionality

- Fixed a bug during import that resulted in crashing the app if no Pandoc was found.
- Updated the styling of the app to make it feel more modern.
- To open a file directly by typing its name into the search bar you don't have to get the capitalisation correct anymore.
- It is now possible to traverse the file tree directly by clicking on the directories inside the preview pane. Use a single click to make that directory your current one, or use an `Alt`-click to traverse back up to its parent directory.
- Now the "Save changes before quitting?"-Dialog won't appear — all your files will be saved immediately before quitting.
- Zettlr now remembers your last opened file and the last selected directory and restores them on each restart (if they still exist).
- Images can now also have pandoc attributes assigned (in curly brackets after the image tag) and will both render correctly inside Zettlr and work as intended on export.
- The app will now remember its size and position on screen and restore it after a restart.
- Changes to the design of the dark mode. It's now a little bit blue-ish and the colours are finally adapted to the brand.
- The directory list is now way less cluttered and looks way better than before.
- Dropping images onto the app is now possible!
- Added the long-commented-out blockquote command to the context menu.
- iframes will now be rendered as well (such as the embed codes by YouTube or Vimeo). Note that only `<iframe>`-tags will be rendered, so Twitter embed won't work, for example.
- Removed a small bug that would use the text selection cursor over directories after you've dragged a file.
- Zettlr now remembers the last directories you were in when you successfully imported a file or opened a directory.
- Added `Droid Sans Mono` as monospaced font family and updated the fonts around the app.
- The Zettelkasten ID doesn't need to be in the format `@ID:<your-id>` anymore. Also the zkn-links can be customised.
- The generation of IDs is now up to your creativity.
- Made the search progress indication better. Now, instead of the background filling up with sometimes ugly colours, a circle just as for the Pomodoro timer is used.
- The file snippets now hold additional information, such as the ID of the given file or the amount of tags. Additionally, if you hover over the number of tags, a popup will tell you *which* tags the file holds. Directories also now show their number of children elements (both directories and files).
- The text snippets have been removed from the app.
- The Quicklook windows now follow the application's theme.
- Fixed a bug that generated a falsy first search cursor and prevented case insensitive searching.
- Added extended statistics. Now you can exactly see when you've written how many words by clicking the new button in the small statistics popup.
- You may now use `#`-characters inside tags.
- macOS users now have an inset titlebar to make the app feel more immersive while not in fullscreen as well.
- QuickLook windows now display the headings in the correct size again.
- On smaller displays, Zettlr now has smaller margins and paddings so that each display size's space is used best.
- Removed the `ID`-button from the toolbar. The command is still present in the menu and still works using the shortcut `Cmd/Ctrl+L`.
- Fixed the bug that the attachment pane tooltip was partially hidden.
- Quicklook windows are now constrained to the body area, and cannot be dragged over the toolbar.
- Added validation to the settings so that you can't accidentally set wrong values.
- The default buttons for dialogs are now reactivated, so you can remove files and folders by simply hitting `Return` to confirm the removal.
- Anything markdown-specific (links, tasks, images) won't be rendered in any mode other than markdown anymore. So you can now rest assured that your links won't be converted and comments won't be displayed the size of headings in comment blocks or something.
- Indented tasks are now rendered.
- The table of contents now ignores comments in comment-blocks (no matter which language) and also has a better detection for the level of these.
- Fixed a bug that threw errors on moving directories around.
- Added Math inline-rendering.

## Under the hood

- Implemented the try/catch construct around `ZettlrImport` to actually catch the errors that were thrown by this function.
- Added globally accessible config getters and setters so that the `ZettlrConfig`-object is now reachable from within all classes in the app.
- Changes to `ZettlrWindow` to create windows using programmatical boundaries.
- Updated the image finding regex again.
- Reorganised the font families in the less resources.
- The popup is now much simpler to call.
- Removed instantiation from both ZettlrImport and ZettlrExport.
- All Zettlr installations now receive a unique UUID.
- Using `global.config.get` it is now possible in the renderer to access the configuration programmatically without the need to send events.
- Replaced all renderer configuration requests with the new, faster and synchronous method.
- Fixed a missing dependency in `ZettlrAttachment`.
- Updated to `electron` 3.
- Changed `app.makeSingleInstance` to `app.requestSingleInstanceLock` as recommended by the docs.
- Updated dependencies to the newest versions.
- Image preview rendering is now independent of `path`.
- Refactored the complete configuration setting process.
- Explicitly set `defaultId` on confirmation dialogs.
- `detach()` is now called only after the move operation of a `ZettlrDir` has been completed to remove the `parent`-pointer.

# 0.19.0

## GUI and functionality

- **Import functionality**: Now you can import from nearly all file types pandoc supports into Zettlr. Simply select the desired target directory and select File -> Import files!
- Added a lot of **exporting** options. More are still to come!
- **Export Markdown files as reveal.js presentations**: From 0.19.0 on, Zettlr will support the export of reveal.js-presentations. Also, there's theme support built in!
- If you insert a footnote, the cursor is not moved throughout the document so that the writing flow is more immersive.
- The text field used to edit a footnote reference text is now automatically focused.
- The editor will now directly mute lines when in full screen as soon as you change the preference setting for this. You don't have to move the cursor anymore for this.
- Fixed a bug that showed a dedicated _file_ menu when right-clicking directory ribbons and then threw errors if you clicked on anything in the menu.
- Fixed the strange behaviour of Zettlr telling you there are no suggestions for a word, although you did not right-click a wrongly spelled word.
- Inline links rendered inside headers are now always the correct size.
- Email-addresses are now correctly identified and will be rendered as clickable links as well. If you `Alt`-click on them, they will open the default email option (i.e. they are the same as clicking on any website's email addresses).
- Fixes to the project feature.
- Made the dictionaries finally independent from the four default translations.
- Added about 70 languages to the four default translations. This means: If you now include a custom dictionary or a custom translation, chances are high that it will be detected and translated automatically!
- Added a bunch of dictionaries that now come shipped with the app.
- Finally found & fixed the bug that kept detecting whole swathes of text as links and inserted them on link insert or didn't detect any link at all.
- Transferred the download page in the updater to the new download landing page at zettlr.com/download.
- Clicking on marked tags in the preview list will now trigger a search for these tags.
- Added support for `TeX`-files. So in case you want to export something to PDF, you can add custom `LaTeX` statements in their respective file to amend the styling Zettlr applies.
- You can now rest assured that on export of projects with nested files all images, even relative ones, will successfully be rendered in your PDF output.
- Changes to the HTML exporting template. Now, images should always fit on screen.
- You can now create `LaTeX` files by using the extension `.tex` when creating new files.
- Better Pomodoro counter.

## Under the hood

- Changes to the `runCommand` method in `ZettlrEditor`.
- Changes to the `insertFootnote` command.
- Changes to the `_editFootnote()` method in `ZettlrEditor`.
- Changed the event type the editor is listening to when you finished editing a footnote from `keyup` to `keydown`.
- Moved the inline and block element rendering functions to their own commands to reduce the file size of `ZettlrEditor`.
- Fixed the task recognition regex to prevent ugly errors logged to the console if you entered on an empty line a task list item directly followed by braces (such as `- [ ](some text)`).
- Additional security checks while building the context menu.
- Amended the regex for rendering links. Also provided a callback option for CodeMirror to be able to port the plugin fully externally and integrate it into other instances.
- Added `ZettlrImport` class for handling file imports.
- Removed the unnecessary PDF exporting LaTeX template from the pandoc directory.
- Added another newline character when gluing Markdown files together on project exports.
- Fixed a bug that would not read in a saved project config on restart.
- Huge changes to the selection and retrieval of dictionaries for the spellchecking algorithm.
- Made the regular expression detecting links in the clipboard non-global and limited it to only detecting single links in the clipboard.
- The download page will now count all updates by users to keep track of how many users are using the app (only the click is counted, no personal information is collected). To avoid detection of you updating, simply visit zettlr.com/download manually.
- Amended `ZettlrRenderer` by a function to programmatically trigger global searches.
- Added `.tex` to the list of supported file types. Added a mode switch to `ZettlrEditor`s `open()` method.
- Small fix to the toolbar CSS for not having a hover effect on the Pomodoro button in dark mode.
- Change to the `less.js` script. It now minimises the CSS output to further optimise the styling.
- Spell checking is now off by default in fresh installations to speed up the first start.
- Amendments to `ZettlrProject`, `ZettlrFile` and `ZettlrExport` to ensure relative image paths are accurately converted into absolute ones on exporting them.
- Streamlined setting the `ZettlrWindow` title. `Zettlrwindow::setTitle()` is now deprecated.

# 0.18.3

## GUI and functionality

- Now the list design and all other colours and syntax highlighting should be fixed again.
- `ALT`-clicking files now opens them as QuickLook windows.
- Now Quicklook windows render the content automatically as the main editor does. Only the previewable elements will not be rendered.
- Fixed a bug that allowed you to try to create files, folders and virtual directories although no directory is selected.

## Under the hood

- Cleaned up the mess inside the LESS resource files and removed the global pollution with CSS styles that led to strange rendering behaviour.
- Replaced the `net` command to check for updates with the better package `got`, thereby reducing the amount of requests to one only. Therefore, `is-online` also has been removed.
- Updated dependencies. Switched to electron `2.0.8`.
- Changes to the `_gen()` and `select()` methods in `ZettlrPreview`.

# 0.18.2

## GUI and functionality

- Minor fix to the style of `code`-blocks in modals.
- Fixed a bug that prevented you from immediately re-selecting the previous file by simply clicking it again, after you opened an external markdown file in Zettlr, which then was selected automatically.
- Fixed an error thrown if a root file was removed remotely.
- Fixed Zettlr always asking to replace a file although it hasn't been modified remotely.
- Fixed a missing translation for changed files.
- Fixed the threshold for being close to surpassing average from 50 words below average to the half of average. 50 words were definitely too narrow for anyone to really see the intermediary message.
- Fixed some design rules.
- Reallowed arbitrary text selection inside the editor (mainly necessary for macOS's quick lookup functionality).
- Added styling for horizontal rulers (`* * *`) and escaped characters (e.g. `\*`).
- Fixes to the new tooltips. Now all tags receive the nicer tooltips on mouse over.
- Replaced the old footnote tooltip bubble, which did not look nice, with the much better `tippy.js`-bubbles.
- Added HTML syntax highlighting.
- Fixed an error on the export of Markdown files with code blocks.
- Added syntax highlighting capabilities in fenced code blocks for the following languages (use the words in brackets after the beginning of a code block, i.e. `\`\`\`javascript`):
    - C (c)
    - C# (csharp)
    - C++ (cpp)
    - CSS (css)
    - Java (java)
    - JavaScript (javascript)
    - LESS (less)
    - Objective C (objectivec)
    - PHP (php)
    - Python (python)
    - R (r)
    - Ruby (ruby)
    - SQL (sql)
    - Swift (swift)
    - YAML (yaml)

## Under the hood

- Added an additional check to definitely determine if chokidar has choked or the file has indeed been modified remotely.
- Lots of documentation has been added to the source code.
- Moved the `tippy()` function from the `ZettlrRenderer` to the correct classes (`ZettlrToolbar` and `ZettlrPreview`).
- Changes to the link detection regex in `ZettlrEditor`.
- Changes to the `export.tex` LaTeX export template. It now provides the `Shaded`-environment Pandoc requires on exporting files containing fenced code blocks.
- Added some amount of `HTML` syntax highlighting.
- Added a multiplex mode that can highlight fenced code blocks.
- Changed signature documentation of `ZettlrRenderer`'s `setCurrentFile` method to reflect the actual process (it is being passed a hash, not a file object).
- Changes to the `_tags`-array in `ZettlrPreview`. Now, the array is never completely regenerated, but resized according to the actual `_data`-array. The changes have affected the functionality of the functions `_gen()` and `refresh()` in this class.
- Added a `remove()` method to `Zettlr` for root files wanting to delete themselves.

# 0.18.1

## GUI and functionality

- Now it's possible to download and install custom translations for Zettlr! If you want to use a translation that is not (yet) officially bundled with the app, simply import the translation JSON-file into Zettlr using the respective option. It will immediately be available for selection within your preferences (but a restart to apply the change is still necessary). The language file must be in the format `aaa_AAA.json` so that the app can detect the language by looking at the file name.
- Numbers are now localised with the correct delimiters.
- Zettlr now automatically indents text using four spaces to better work with other Markdown parsers.
- Changed resizing constraints: Editor can now have 90 percent width at maximum.
- Fixed a small bug that lets you open non-markdown files as roots.
- You can now copy selected Markdown text as HTML! Just press `Cmd/Ctrl+Alt+C` instead of `Cmd/Ctrl+C`.
- Added an online-check. From now on, if you are offline, Zettlr won't show you ugly error messages, but a simple notification that you are, in fact, offline and Zettlr can't check for updates.
- Improved footnote placement.
- Improved the placement of images in exported PDF files.
- Increased search speed and fixed internal errors in displaying search results.

## Under the hood

- Changes to `getSupportedLangs()`: The function now returns a dynamically generated array of all available translations. This also includes language files that are placed inside the app's data directory (in the subdirectory `lang`).
- Changes to `i18n.js` to reflect the fact that a language could also be located inside the application data directory (it now first tries to load the file from within the app, and if this fails searches for the file in the app data directory).
- Zettlr now preserves the linefeeds of a file on saving.
- Refactored the app's LESS and style handling.
- Simplified the theme toggling.
- Consolidated CSS styles.
- Updated dependencies. Switched to Electron `2.0.6`.
- Removed `package-lock.json`, because nobody uses them anyway and yarn `1.9.2` just complained about them.
- Changed resizing constraints: Editor can now have 90 percent width at maximum.
- Fixed a logical error in `ZettlrConfig` that allowed non-markdown-files to be opened as root files.
- Buffered the update check with an online-check. Renamed the original `check()` to `_fetchReleases()`.
- Fixes to the footnote placement.
- Removed an unused function from `ZettlrEditor`.
- Removed excess `console.log` from `ZettlrBody`.
- Added an additional security check before marking results in the editor instance.

# 0.18.0

## GUI and functionality

- Added the project feature: Now you can convert directories into "projects" (via context menu). A project is simply the possibility for you to adjust PDF options for a set of files differently than in your general PDF settings and tweak the generation a little bit more. It is thought especially for exporting many files into a single PDF file, and has options to generate a table of contents or a title page. _All files in the project directory and all of its sub-directories are concatenated in the same way as the preview list does it. Directories themselves are ignored. Then all these files are simply glued together and exported using the special settings you've given the project._
- Included tag preferences. These allow you to assign colours to specific tags, so that you can see in the preview list directly which files contain specific tags (such as, e.g., `#todo` or `#in-progress`) to have an overview over the work you need to do or categorise your files.
- Now the editor should correctly resize itself if the window itself changes its size.
- Now, if you use the combined view, Zettlr recognises a second click on an already selected directory and switches to the preview list instead. If you do so while the expanded mode is active, nothing will happen.
- I finally found the bug that was showing `NaN` instead of real numbers in the stats view. Now it should work on all systems just fine. (It only happened when there were less than thirty days of recorded statistical history available.)
- Adjusted the placement of the dialogs. Now they should definitely be placed in the center, if they are smaller than the window and should never result in a scrollable window.
- The dialog windows should pop up much faster now.
- Changed the styles of all dialog windows, and made pretty especially the PDF preferences windows.
- Replaced the system default's title popups with nicer looking popups.
- Changed image preview rendering. Now, images smaller than the viewport will not scale up to fill the full width, but remain smaller than the viewport width.
- Added a preview rendering of task items with checkboxes.
- Now Zettlr will directly react to you clicking with your mouse into the window and doesn't require you to click a second time after the app has been focused again.
- Snippets are now off by default.
- Fixed a small error that led to the editor behaving strange after resizing the sidebar.
- There is now no lag anymore on saving files. As a side effect, the global search is not exited when you change a little bit and then save the file.
- Changed PDF export.
- Small fix to the ZKN tag detection.
- Added additional error handling in the updater (so you know _why_ Zettlr couldn't tell you why no update check is possible).
- Renaming files is now faster.
- If you now begin to drag a file, after you have stopped dragging the file (i.e. either you dropped it onto a directory or you dropped it somewhere else to cancel the move), the preview pane will be shown again.
- Now it is possible to drag out Markdown files from Zettlr into other apps.
- Clicking on the "No open files or folders"-notification when there are no open folders or files in the directory tree will automatically show the open-dialog.
- Fixed the theming in the QuickLook windows. Now they will be the same theme as the app itself.

## Under the hood

- Finally renamed the `strong` element in the file tiles in the preview list to a simple `p` to re-gain semantic correctness there.
- Lots of LESS-code added, several other files have been changed.
- Added an event listener to Window resizes to change the editor's width accordingly with the `resizable` activated.
- Changes to `requestDir()` function in `ZettlrRenderer`.
- Changes to the Statistics viewer.
- Changes to `ZettlrDialog`.
- Changes to `ZettlrRenderer`. Now the translation strings will be copied into the memory of the renderer process directly. This results in better overall performance, especially in dialogs, for which a lot of such strings are needed.
- Updated development dependencies: `electron` is now `2.0.4`, `electron-builder` is now `20.19.2` and `less.js` is now `3.5.3`.
- Changes to `ZettlrBody`-proceed function.
- Added `tippy.js` to the list of dependencies; replaced standard system titles with Tippy titles.
- Added the `acceptFirstMouse` option to the creation of new `BrowserWindow`s.
- Now refreshing the editor instance after dragstop of the divider between combiner and the editor.
- Removed an unnecessary if-statement in `ZettlrToolbar`.
- Added a method to only update the current file in the renderer process, which speeds up saving *a lot*.
- Additional check in `ZettlrVirtualDirectory`.
- Changes to the `LaTeX` export template.
- Replaced the complicated and unreliable tag recognition to a much simpler regular expression.
- Error handling in `ZettlrUpdater`.
- Changes to the process of renaming files. Now the renaming process should be reflected quicker in the renderer, because we don't send a complete new path object, but only the specific, renamed file.
- Fixes and changes to the dragging behaviour in the renderer.
- Added a dragging event, so that the main process automatically enables dragging out of the app.
- Added the `getRenderer()`-function to `ZettlrDirectories`, so that the `EmptyPaths`-object can send the respective event to the main process.
- Combined the `setContent()` and `save()`-functions in `ZettlrFile`, because there was simply no need to have them separated. Also, removed the `modified`-flag from the file.

# 0.17.1

## GUI and functionality

- **Combined preview and directory pane**. Now only one of both is visible, never both, but also never none. Pressing `Cmd/Ctrl+1` and `Cmd/Ctrl+2` will still toggle visibility of both preview and directory pane, but not in parallel anymore. So hiding the preview pane will automatically show the directory pane and vice versa. Also, if you are on the preview pane, moving with your mouse to the top of the pane will show an arrow that lets you enter the directory pane again. Zettlr will automatically switch to the preview pane in a number of cases: Selection of a directory, searches, and renaming of files.
- Added syntax highlightning for Markdown tables.
- Resizing of combined tree view and preview pane as well es the editor is now possible.
- Changes to the HTML export template. Now tables are better integrated, as well as blockquotes.
- Added an option to choose whether or not the combined view or the regular, old view should be used for preview and tree view.

## Under the hood

- Removed some unnecessary toggle-functions.
- Changes to the styles of preview and directory panes.
- Changes to the main template.
- Markdown table detection is now handled by the ZKN-mode.
- Changes to the styles for enabling both extended and narrow sidebar mode.
- Added another check for popup height in `ZettlrPopup` to ensure popups can be displayed on screen and don't end up being cut off by the window.

# 0.17.0

## GUI and functionality

- Added full stops after TOC-ordinals.
- The `HTML`-export (e.g., for printing) does not rely on `pandoc` to be present on the system anymore. In other words: `HTML`-export is now working everywhere and has no prerequisites anymore. _Attention: As we do not rely on pandoc for HTML exports anymore, this means that the HTML format is likely to suffer from some inconsistencies, as the rendering engine is way less advanced than pandoc. Yet, this should not pose a problem, as the HTML-export is intended to be for quick previews and prints only._
- Added a bunch of options for exporting files, such as:
    - Choose whether to save the exported files in the temporary directory (which is expunged on each restart of the system) or in your current working directory (meaning they are persistent across system reboots and are also accessible normally through your file explorer).
    - Strip Zettelkasten-IDs (such as `@ID:yyyymmddhhmmss`).
    - Strip tags (in the format `#tag`).
    - Completely remove internal Zettelkasten-links (e.g. `[[<link-text>]]`).
    - Only unlink internal Zettelkaten-links (i.e. transform `[[<link-text>]]` to `<link-text>`).
- Switched to the better `xelatex` engine to render PDF documents.
- Added a great number of PDF export customization options. More will be coming in the future (depending on necessities and user wishes).
- Added a feature that search results now also are shown on the scrollbar so that you know exactly where the matches reside in your document.
- Replaced the ugly find-in-file dialog with a Zettlr-style popup and added a replace-function as well. Simply press `Return` while inside the replacement-field to replace the next occurrence of your search term, or press `ALT`+`Return`, to replace *all* occurrences at once. **The search is case-insensitive**.
- Introducing a **distraction free mode**, which can be toggled by pressing `Cmd/Ctrl+J`. This makes the editor fullscreen and mutes all lines except the one in which you are currently working.
- Added option to recall up to ten recently used documents.
- Hashtags are now not rendered, when they are not preceded by a space or are at the start of a line. This prevents links with anchor-names being displayed wrongly.
- Added a shortcut for inserting footnotes: `Ctrl+Alt+F` (Windows+Linux) or `Cmd+Alt+R` (macOS).

## Under the hood

- Moved all exporting functionality to a separate class, `ZettlrExport`.
- Removed unnecessary CodeMirror plugins.
- Removed unnecessary styles and some unnecessary (b/c unused) functionality.

# 0.16.0

## GUI and functionality

- Introducing **Virtual Directories**. Now it is possible to add "ghost" directories to your directories that act as a subset of these directories. They are not actually present on disk (but are persistent with a so-called dot-file named `.ztr-virtual-directory`) and therefore can be used to create collections of files by manually adding files to them. _You can only add files to these virtual directories that are present in the containing directory. Also, you cannot move them because they are bound to their parent directories._
- Fixed a bug that threw an error every time you tried to delete a directory with no file open currently.
- Fixes to the inline commands. Now, when you press `Cmd/Ctrl+I` or `Cmd/Ctrl+B` a second time after you finished writing your strong/emphasised text, Zettlr will actually "exit" the bold/italic markings and not try to insert them a second time. (_Note that it will still insert the end-markings if the characters directly after the current cursor position are not the end-markings_).
- Fixed a bug that threw errors if you were to rename a non-opened file.
- Fixed a bug that threw errors if you were to rename a directory, while none was selected.
- Prevent arbitrary selection in the app to make it feel even more native.
- Huge performance boost on selecting directories and files.
- Translated remotely triggered file- and directory-events.
- Finally fixed the bug that the end-search button disappeared and the input field went in disarray when the window size was too small.
- Re-introduced feature that Zettlr asks the user to replace the current editor content, if the current file has been changed remotely.
- Now, if the current file is removed remotely, Zettlr automatically closes the file in the editor as well.
- On updates, the download URL to GitHub now opens on the system's browser.

## Under the hood

- Removed an excess `console.log`.
- Implemented `indentlist` plugin directly in Zettlr core.
- Continued work on virtual directories.
- Small changes to `Zettlr` and `ZettlrDir` classes.
- Small changes to the markdown shortcut plugin.
- Fixed a small error in `Zettlr` class.
- Removed a huge bottleneck in the directory selection logic (now the Zettlr main process will not send the complete `ZettlrDir`-object to the renderer, but just the hash, because the renderer has a full copy of the objects in memory).
- Removed the same, big bottleneck in the file selection logic.
- Updated all dependencies to their latest version. Thereby we've switched to Electron 2.0.3.

# 0.15.5

## GUI and functionality

- Additions to the search functionality. If you begin typing in the global search field, Zettlr will autocomplete your typings with exact name matches. This way you can directly open respective files from your searchbar by simply confirming the file to be opened with the `RETURN`-key.
- Zettlr will now automatically try to force open a file when you commence a global search, if there is a file containing the typed name somewhere in the system.
- If you click a link without the `ALT`-key now, the cursor will be automatically placed and you can edit the link exactly where you clicked without having to click the position twice.
- Fixes to the attachment pane — now opening a directory will always work.
- Now the vertical scrollbar in the editor uses the default cursor, not the text cursor.
- Fixes to the generation and placement of popups. Now a bigger margin to the edges of the window is ensured, and the popups are now a little bit wider to reduce the possibilities of ugly line-breaks.
- Small fix to the color of directory ribbons in dark mode.
- The attachment pane now refreshes on new attachments without the need to switch to another directory and then switch back. Also, after every watchdog run the renderer receives a new list of objects now in memory.

## Under the hood

- Small changes to the `_renderLinks()`-function in `ZettlrEditor`.
- Calling `_act()` in `ZettlrAttachments` even if there are no attachments to be able to still open the directory in these cases.
- Changes to `_place()` in `ZettlrPopup`.
- Changes to the `ZettlrToolbar` and `ZettlrRenderer` classes.
- Design-fixes.
- Removed an unnecessary check for the now non-existent `projectDir` option in the configuration constructor.
- Added a security check for additional `PATH`-variables in `ZettlrConfig`.
- Additional security-check in `ZettlrConfig`s `set()`-function to only add valid options. Now `set()` will return either `true` or `false` depending on whether the option was successfully set.
- Removed deprecated code from `ZettlrWindow` class.
- Added a security check in `ZettlrWindow`s `prompt()` function.
- Removed some unnecessary code from `ZettlrDir` class.
- Small changes to `ZettlrDir` constructor.
- Began first work on `ZettlrFilter` and `ZettlrVirtualDirectory`.
- Changes to `Zettlr` and `ZettlrRenderer` classes.

# 0.15.4

## GUI and functionality

- Zettlr saves a file prior to exporting to make sure you export what you see (WYSIWYE).
- Now Zettlr is more performant especially in documents containing a lot of links. Also, clicking a link _without_ the `ALT`-key pressed will now remove the link and make it editable, as intended.
- Design fix: Now the sorters in the preview pane don't alter the size of the directory field.
- Design change for Windows users: Now Zettlr on Windows uses the system's default font "Segoe UI", because as of strange font-smoothing effects, Lato is barely readable on Windows machines.
- Fixed a logical error in the script, so now Zettlr will remember where you were in a document and restore that view on every opening of a file (not persistent, i.e. if you close and re-open Zettlr itself, the positions will be reset).

## Under the hood

- Added `export` to the `CLOSING_COMMANDS`.
- Updates in `package.json`, updated dependencies.
- Fixed a wrongly placed `continue` in `_renderLinks()` in the `ZettlrEditor` class.
- Moved the saving of scrolling info from the `open()` function to the `close()` function in `ZettlrEditor`.

# 0.15.3

## GUI and functionality

- Removed some displaying of numbers during search.
- Added more file info - when you click on the word count, a small popup containing info about the characters, characters without spaces and also the selection is shown.
- Added a heatmap that shows you the relevance of the search results by adding a background color to the individual file ribbons. The more green and bright they get, the more relevant the file showed up in the results. **Important**: Files that do not match any of the selectors will be hidden as always, e.g. even grey files will at least fulfill the criteria!
- Removed directory ribbons while in search mode.
- Search mode will automatically be exited when selecting a different directory.
- Also, now when a search is done, the opened file will have all results marked in text so you can easily discern them from the rest of the text.
- Small design fixes.

## Under the hood

- Removed an unnecessary `paths-update` event.
- Augmented `getWordCount()` function to return the wordcount of any given string.
- Removed some strange artifacts from the search.
- Huge improvements to the search functionality.
- Finally implemented the new license in the files

# 0.15.2

## GUI and functionality

- Switched the directory indicator with the collapse indicator on root directories, so that the first always stays first.
- Huge performance increase in rendering the preview list.
- Small fix to the word count. Now an empty editor does not show that there's a word written.
- Removed the `Zoom` menu entry from the Window menu on macOS.
- The Reload-shortcut in debug-mode is now `F5`.
- Small fix to the Tag-recognition (now a `#` sign immediately followed by a delimiter character (e.g. spaces, line breaks or apostrophes) will not render a tag formatting).
- The Attachment pane will now scroll if there are too many attachments in it.
- Added an option to open the currently selected directory in the system's file browser (e.g. Finder on macOS or Explorer on Windows). The respective button resides next to the attachment pane's header.
- Small fix to the context menu: It will popup where the click occurred, and not where the mouse is when the menu is actually shown (noticeable especially when right-clicking a misspelled word).
- Augmented the autoclose-pairs with the default German quotes `„` and `“`.
- Changed the save function so that it does not save immediately, but gracefully implements a way to save changes any time a potentially file-closing command is issued (such as selecting another file).
- Changes to the design of the preview list.
- Removed the save-button from the toolbar and now Zettlr will not show you an indicator whether or not there are unsaved changes, because normally everything should be saved. In case changes are *not* saved under strange circumstances, Zettlr will still prompt you to save them if they would be lost.
- Fixed a small error that led Zettlr to believe that it doesn't need to reorder the opened root files and directories, although it should have, thereby having newly opened files pop up not at the top of the directories' list but at random positions somewhere in the directories.

## Under the hood

- Switched Preview-list rendering to `Clusterize.js` to keep huge lists renderable and reduce loading times.
- Removed the now unnecessary `ListView` and `ListViewItem` classes.
- Removed the unnecessary `file-revert` command handler in `ZettlrIPC`.
- Removed a `console.log` in `ZettlrPreview`.
- Added a `isModified()` function in `ZettlrRenderer`.
- Changes to `ZettlrRendererIPC` to accomodate graceful saving procedure.
- Upgraded dependencies.
- Coloured the output of the less compiler script so that it's easy to discern whether or not an error or a warning occurred.

# 0.15.1

## GUI and functionality

- **Switched license from MIT to GNU GPL v3. This also includes all prior releases!**
- Now if there is a valid URL in the clipboard it will be inserted as the URL on all images and links created, not just if there's nothing selected.
- Fixed a bug that prevented the opening of links if clicked with `Alt`-key pressed.
- Added the code indicators (backticks) to the list of auto-complete pairs.
- Fixed the rendering of internal links.
- Small changes to the design of file IDs.
- Moved the resize handles of quicklook windows completely out of the windows themselves so that they are more easy to reach and don't block the scrollbar.
- Fixed the colours of the directory sorters in dark mode.
- Translated the formattings.
- Updates to the readme.
- ID generation now also works if there is something selected.
- More generally: All CodeMirror commands (such as changing the formatting of a selection) will retain the selection you have made (i.e. they will save them, run the command and afterwards re-select what was selected previously).
- Fixed a small bug that could lead to errors while searching using the OR-operator.
- Updater now shows your current version in the update window.
- Small fixes to the styling of the update dialog.

## Under the hood

- Small change to the zkn-link regular expression (was greedy, now it is lazy) to prevent huge misrenderings in case two links were on one line.
- Removed the unnecessary `_sort()`-function in the `ZettlrDirectories`-class.

# 0.15.0

## GUI and functionality

- Fixed the button text color in popups.
- More shadow under the popups (makes them stick out more in the white mode).
- Now it is possible to open Markdown files directly with Zettlr by double clicking them or dragging them onto the app. Dropping also works for directories (#3).
- Zettlr now tells the Operating System that it is capable of handling `.md`- and `.markdown` files.
- Small fixes to the translations.
- Added an about dialog.
- Now Zettlr also converts "standalone" links (e.g. simple detected URLs without Markdown formatting around them) into clickable links. **Attention: Clicking now works with ALT instead of Shift!**
- Added a small popup to view some stats on your writing.
- Fixes to the word count (now also splits along line breaks).
- Moved all formattings to a small popup (indicated by the carriage return symbol). Also added other formatting possibilities, such as code, headings and blockquotes.
- Fixes to the formatting commands.
- Added an attachment pane (#6).
- Added an option to sort directories chronologically or according to name (#4).
- Begun adding zkn-functionality to Zettlr:
  - Now it is possible to use `@ID:<your-ID>` to give an ID to a file (generate one using the Toolbar Button or by pressing `Cmd/Ctrl+L`). If multiple IDs are defined in such a way, the first found will take precedence.
  - You can now tag your files using the Twitter-like syntax: `#hashtag`. Alt-Clicking on them will trigger a search for the tag.
  - You can now link searches in your files. If you type `[[search terms]]` this will trigger a directory-wide search for the search terms. If the link contains an ID in the format `[[@ID:<your-ID>]]`, Zettlr will try to get an exact match. If there is a file using that ID, it will be immediately opened. Also, a directory-wide search for all files referencing this ID will be conducted.

## Under the hood

- Fixed a small bug in the `ZettlrWatchdog` that prevented remotely added directories from being detected by the app.
- Given the classes `ZettlrFile` and `ZettlrDir` more authority over what happens with them. Now they're handling all events by themselves.
- Made the paths mandatory on creation of new `ZettlrFile` and `ZettlrDir` instances.
- Added `isFile()` and `isDir()` helper functions to check if paths actually denote a valid file or directory.
- Added `openPaths` configuration option to hold all opened paths and re-open them on every start.
- Small fix to the loading mechanism of the configuration to allow flexible arrays (needed for the `openPaths` option).
- Found **A LOT** of unnecessary and duplicate code in the `Zettlr` main class and removed it.
- Handle open events in `main.js` and make Zettlr definitively a single app instance.

# 0.14.3

## GUI and functionality

- Fixed a bug that prevented deletion of files and folders.
- Removed the now defunct autosave option in preferences.

## Under the hood

- Fixed a type error in `ZettlrWindow` that passed `undefined` instead of the window to the `showMessageBox` function.

# 0.14.2

## GUI and functionality

- Fixed input text color in popups (e.g., for new files and directories).
- Removed the autosave functionality. Now Zettlr automatically saves all changes "completely."

## Under the hood

- Updated `less.js` (dev-dependency) to latest version.
- Updated `chokidar` to latest version.
- Updated `electron-builder` (dev-dependency) to latest version.
- Removed all autosave-functions.
- `ZettlrWatchdog` can now add multiple paths to watch
- `ZettlrFile` can now also be root (e.g. have the `Zettlr`-object as parent)

# 0.14.1

## GUI and functionality

- Finally got rid of the horizontal scrollbar in the editor, that was visible on Windows and Linux systems
- Also, customized the scrollbar style to be more decent
- Major fixes to the User Interface (now looks way more modern and less cluttered)
- Fixed an error that did not update the snippet of a file on remote change

## Under the hood

- Added other files and directories to the ignore dirs of `chokidar`
- Fixed a small bug in the `poll()`-function

# 0.14.0

## GUI and functionality

- Now Zettlr can detect relative image paths (i.e. relative to the file in which they are referenced) and show these images successfully
- Fixed a bug that did not update the modification time of a file on save.
- Fixed the non-selection of the current file on directory selection
- Fixed a small bug that sometimes could throw an error when moving directories within the app
- Now a quicklook window can be brought to front by simply clicking its title
- Hid the textarea by default, so that on startup the editor field is clean
- Design improvements

## Under the hood

- Begun another code rewrite. This time, the focus is on two parts: First, prevent any access of object properties from other objects than `this`. Instead, use public functions (also, prevent calling of private functions from the outside). Second: Try to, again, move out some functionality from the Zettlr main class to shorten it.
- Removed unnecessary function calls in the renderer.
- Also added support for the [yarn package manager](https://yarnpkg.com/)

# 0.13.0

## GUI and functionality

- Fixed a bug that could lead to errors and misbehaviour if a huge number of directories and files was added
- Added toolbar button descriptions. Simply hover over a button with your mouse to learn about its functionality
- Added an autosave feature. Now, Zettlr keeps automatic saves of your current file.
- Added a reversion feature. With the revert button you can restore the editor content to the last saved state.
- Added an automatic check for updates. It is run on every start of Zettlr and can be called programmatically by clicking Help -> Check for Updates
- Fixed an error that disabled the end-search button in the searchbar.
- Fixed an error that did not refresh the preview list when a new file was created by saving an empty file.
- Fixed an error that did not select newly created directories in the tree view, although they were selected as could be seen in the preview pane.
- Small changes in the system integration.
- Additional check whether or not Pandoc and LaTeX are installed on the system.
- Added menu entries for downloading LaTeX and Pandoc.

## Under the hood

- Added the `ignoreDir` and `ignoreFile` helper functions to check whether or not a specific path should be excluded or not. This applies to directories and the watchdog. Ignored directory patterns (as regular expressions) reside in `source/common/data.json`.
- Ignoring the `jquery-ui.min.js` file on docs generation.
- Improved the documentation of the main classes.
- Updated to Electron 1.8.3.
- Updated Electron builder to 20.4.0.
- Forgot to update the dependencies for export last time.
- Moved the polling interval into `data.json`
- Added class `ZettlrUpdater` with barebone functionality.
- Added `additional_paths` in `source/common/data.json` to automatically append to electron's PATH as to make sure the additional fields in the preferences are no longer needed (unless in special cases).

# 0.12.0

## GUI and functionality

- *New feature*: Integrated dynamically generated **Table of Contents**! Simply click the hashtag symbol and a popup will appear that lets you quickly navigate through all headings in your file.
- *New feature*: Now **images are automatically displayed**, if they are on a single line (only the image, no other text)!
- *New feature*: Now **links are automatically rendered**! Simply shift-click on them! (closes #12)
- Improved the markdown shortcuts. Now, if nothing is selected, when you trigger the bold or italics option, the cursor will automatically be placed inside the formatting marks, so that you can start typing without having to worry about the placement of the cursor.
- Now, if there is a valid URL in the clipboard when you trigger the insert link/image commands, it will be taken automatically as the linking target, so that you only have to type in the text it should link to.
- Added Open-button to the toolbar to select a new directory (closes #2)
- Switched the icon font from fontawesome to the [WebHostingHub-Glyphs](http://www.webhostinghub.com/glyphs)
- Small UI fix in the preview listing
- Small UI fix: Now Zettlr auto-closes the following pairs of characters: `() [] {} '' "" »« “” ‘’ ** __`.

## Under the hood

- Moved supported filetypes to unified file `source/common/data.json`
- Documentation for all files added.
- `ESDoc`-support integrated for API documentation. Simply run `npm run docs:build` to generate a full documentation in `resources/docs`
- Moved the `handleEvent()` functions from the main objects to the IPC classes.
- Moved the toolbar buttons to `source/renderer/assets/toolbar/toolbar.json` as in the example of Electron Menu, to have more dynamic control over the generation of the toolbar.
- Updated dev-dependencies

# 0.11.0

## GUI and functionality

- Introducing a **pomodoro** counter! Now you can simply click on the circle at the right end of the toolbar to start a pomodoro counter. It alternates task-phases of 25 Minutes with short breaks of five minutes and, after every fourth task-phase, a longer break of twenty minutes. It also notifies you when a phase is over with a small notification and a soft sound. Head over to [the official website](https://francescocirillo.com/pages/pomodoro-technique) to get to know what this technique is about.
- Switched to default Lato font on all platforms (embedded the font in the app)
- Additional check whether or not a file/directory already exists at the target location when moving by drag'n'drop
- Some fixes to the Quicklook-windows
- Moved some development functions into a "debug" mode that can be activated in the preferences.
- Now the zoom in/out menu commands only zoom the editor itself, not the whole application
- Added a small little button to end a search (and thereby make visible again all files)
- Switched most dialogs to the smaller (and really nice) popups
- Moved the Exporting options directly to the new share button
- Now Zettlr shows default context menus for text fields
- Fixed an issue on opening new project directories that provided you with the current directory's path instead of the project directory
- Reversed direction of the changelog to display most recent changes at the top of the file.

## Under the hood

- Included jQuery and CodeMirror as npm packages for easier updating
- Added a `ZettlrPopup`-class for easy displaying of small forms and info texts, this will replace most `ZettlrDialog`-forms, because we don't need such a massive dialog box for a single text field (or something else)
- Updated electron to version `1.8.2`, updated other dependencies.
- Updated scripts section. Now the available commands are:
- `npm run start`: Start the development environment
- `npm run less`: Same command as previous, now only with more output
- `npm run build:quick`: Quick'n'dirty unpacked release for current platform
- `npm run release:this`: Build and pack the app for the current platform
- `npm run release:mac`: Build and pack for macOS x64 as DMG
- `npm run release:win`: Build and pack for Win x64 as NSIS installer
- `npm run release:linux`: Build and pack for Linux x64 both as deb and rpm

# 0.10.0

## GUI and functionality

- Fixed a small bug that did not remove the file list if the open directory was removed from the file system. Now, if the current directory is deleted, Zettlr will automatically select the parent directory.
- Small fix to the translations.
- Added a toolbar button that also triggers the export dialog.
- Fixed an issue that prevented you from autocorrecting misspelled words.
- Fixed the sorting of directories (now case insensitive)
- Fixed an error that didn't update the ID of a file on renaming
- Fixed an issue that threw errors sometimes while moving directories

## Under the hood

- Massive rewrite of the logic behind the preview pane. Now only necessary changes are actually re-rendered (and not, as was the case until now, everything), which decreases the locking-potential of the application as well as the average energy impact. Additionally, now it is possible simply to spit out one updated paths-object from main to simply trigger a (possible) re-render.
- Also massive rewrite of the logic behind the tree view. The changes have the same effects as those in the preview pane.

# 0.9.2

## GUI and functionality

- Changed paper format in the odt-template from "Letter" to "DIN A4."
- Now dialogs are correctly positioned (centered)
- Implemented notifications that can be used variously
- Watchdog now monitors changes to the file system
- Small fixes in functionality and translations

## Under the hood

- Added notification service (can be triggered by sending a `notify`-event to the renderer or call `notify()` on a body element.)

# 0.9.1

## GUI and functionality

- Fixed broken PDF export in 0.9.0
- Small improvement in the HTML export template. Now if you want to print out the HTML file, it should look way better than before.

## Under the hood

- Updated dependencies to electron 1.7.11 to react to exploit [CVE-2018-1000006](https://cve.mitre.org/cgi-bin/cvename.cgi?name=CVE-2018-1000006). [See the electron project's blog for more information](https://electronjs.org/blog/protocol-handler-fix).

# 0.9.0

## GUI and functionality

- Fixed a bug that did not show the exact word count of 1.000 words in the toolbar.
- Translated the word counter into de_DE, en_US, en_GB and fr_FR
- The preview pane now does not scroll to its top on saving if it does not contain the current file
- Heavily improved footnote placement and removement
- Footnotes now show on hover to ease previewing.
- Fixed a small error that threw errors on deleting file with no file selected
- Fixed selection accuracy in Quicklook windows after they have been resized.
- Added modification time of files in the file preview.
- Modified the night mode and snippets toggler to display the status as checkmark (also amended the translations respectively)

## Under the hood

- Updated development dependencies
- Additional security check in the `trans()` method
- Footnote plugin now features way better RegEx recognition and works reliably.
- Also, made the footnote placements and deletions to only create one single history event (so that you don't have to press `Cmd/Ctrl+Z` twice to remove the footnote/re-add the footnote)
- Added basic watchdog functions. Not very sophisticated by now but it works.
- Now package.json does not trigger a rebuild of all modules when electron-builder is called (as we only rely on those already prebuilt)
- Again some rewrites to slimline the app
- Renamed events (now dir and file are prepended for easier identification)
- Now the renderer is completely autarc concerning configuration as darkTheme and snippets. This means the renderer can now be reloaded in dev mode without screwing up the config in main. (`afterWindowStart()` has been removed and set in the renderer)
- Wrapped the menu generation into a class (making it possible to set menu items based on configuration options)

# 0.8.1

**This is an emergency patch**. It fixes an error on Windows and Linux systems that disabled the complete main menu, making it unable to execute commands from the menu (e.g., opening a new root folder).

- Fixes a bug that rendered the whole application menu unusable
- Minor localization fixes

# 0.8.0

## GUI and functionality

- Context menu over a erroneous word now gives you suggestions on possible replacements; selecting them will replace the word.
- Fixed a small rendering bug that caused the editor not to correctly select text after hide/unhide of either the tree view or file preview pane.
- Included a toolbar and moved the global search out of the preview pane
- Fixed a small bug in which the title of the main window still showed the title of the currently opened file after it has been deleted
- Fixed a bug that made it impossible to export to PDF on Windows when Zettlr was installed to the `Program Files`-directory
- Fixed a bug that did not close the overlay if there were no dictionaries selected for spell checking
- Finally implemented the make/unmake itemized or numbered list function
- Also, finally added an easy way to insert and remove footnotes.
- - Fixed an error in which you could not save "empty" files on the fly if you just started typing into the editor without any file open.

## Under the hood (i.e.: technical stuff)

- Replaced npm package `trash` with electron internal `shell.moveItemToTrash()`
- Hardened the translation package against potential errors and accounted for also probably missing translations

# 0.7.0

- Included Spellchecking (en_US, en_GB, fr_FR, de_DE, more languages on request)
- Translated app into English, German and French.
- Introducing **Quicklook**: Right-click on any note and click "Quicklook" to open the file in a small overlay window. This enables you to keep open a file while simultaneously reading (and copying text) from different files.
- Fixed a minor error with the detection of clickable links
- Fixed an error that prevented searching for exact phrases
- Added a short check that Zettlr does not try to move a directory into a subdirectory.
- Multiple minor fixes and improvements
- Preview pane and directory tree view can now be hidden via `Cmd/Ctrl+1` and `Cmd/Ctrl+2`

# 0.6.0

- Now the file lists are automatically sorted on renaming files to immediately reflect a possibly changed order.
- The global search now also includes the name of the file
- Fixed a small error that prevented Zettlr from searching the first file in the preview pane
- Fixed an error in the inter-process communication (IPC) that led to unexpected behavior when using Shortcuts.
- Fixed an error that prevented renaming of directories if a file was selected.
- And behind the scene: We've rewritten the whole code base and made it more efficient — that's why the version has switched to 0.6.0

# 0.5.1

- Fixed a bug that disabled the creation of new directories and instead threw errors
- Fixed an error that was thrown by pandoc on each PDF export.

# 0.5.0

- Improved drag and drop of directories
- Moving files now works via drag'n'drop as well
- Fixed a bug that led to undefined errors while trying to rename directories
- Much cleaner arrow-key navigation through the preview pane — now failsafe.
- Now you can navigate to top or bottom in the preview list by holding Cmd or Ctrl while pressing the arrow key.
- Global search is now non-blocking and provides a progress indicator
- Now Shift-click on URLs opens these in external browser.
- Implemented preferences.

# 0.4.0

- Color theme unified (now less colors, more consistency)
- More generally, adaptions in design
- Included directories into preview list pane to mark where directories begin and end
- Now files and directories are automatically sorted, whenever a new gets added
- Renaming of files and directories is possible now.
- Moving of directories via drag'n'drop is now possible.
- Dark Theme configuration stays also after quit and restart.
- Minor bug fixes and improvements (especially failsafes)
- Context menu
- Auto closing of brackets and quotes

# 0.3.0

- The search dialog for the currently opened document now does not close on Enter but enables you to repeatedly press `Enter` instead of `Cmd/Ctrl-G` to `findNext`
- Added several shortcuts for comfortable editing: `Cmd/Ctrl-B` boldens a selected text (or inserts bold-markers at cursor position). Accordingly, `Cmd/Ctrl-I` emphasizes, `Cmd/Ctrl-K` converts the selection into a link and `Cmd/Ctrl-Shift-I` inserts an image.
- Added support for HTML, DOCX, ODT and PDF export using Pandoc and LaTeX

# 0.2.0

- Rewritten version with again several major code rewrites that have been done before this SVN began.

# 0.1.0

- Initial Version w/ several code rewrites that are not documented here.<|MERGE_RESOLUTION|>--- conflicted
+++ resolved
@@ -20,12 +20,9 @@
 - Ensure documents are saved when renaming a directory
 - Do not show "Open Image Externally" if loading a data URL
 - Improve styling for the "No results" message on file tree filtering
-<<<<<<< HEAD
 - The full-text search doesn't skip files whose title and/or tags match the
   search terms anymore
-=======
 - Newly created files now always open in a new tab
->>>>>>> ec7225ea
 
 ## Under the Hood
 
