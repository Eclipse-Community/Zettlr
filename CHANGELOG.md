--- conflicted
+++ resolved
@@ -18,11 +18,8 @@
   silently
 - The log viewer now only displays errors and warnings initially
 - Fix a small visual glitch on macOS for toolbar searches
-<<<<<<< HEAD
+- Added "Open in new Tab" button to link preview tooltip, when user has preference "Avoid Opening Files in New Tabs" set to true
 - Fix `Use the CodeMirror default actions for Home and End` preference not working on MacOS
-=======
-- Added "Open in new Tab" button to link preview tooltip, when user has preference "Avoid Opening Files in New Tabs" set to true
->>>>>>> 011547e4
 
 ## Under the Hood
 
