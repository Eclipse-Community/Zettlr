--- conflicted
+++ resolved
@@ -248,7 +248,6 @@
       return
     }
 
-<<<<<<< HEAD
     const platformIcons: {[key in 'darwin' | 'win32']: string} = {
       'darwin': '/png/22x22_white.png',
       'win32': '/icon.ico'
@@ -286,32 +285,6 @@
         ])
         this._tray.setToolTip('This is the Zettlr tray. \n Select Show Zettlr to show the Zettlr app. \n Select Quit to quit the Zettlr app.')
         this._tray.setContextMenu(contextMenu)
-=======
-    this._mainWindow.on('show', () => {
-      if (process.platform === 'win32' || process.platform === 'linux') {
-        if (this._tray == null) {
-          this._tray = new Tray(path.join(__dirname, 'assets/icons/icon.ico'))
-
-          const contextMenu = Menu.buildFromTemplate([
-            {
-              label: 'Show Zettlr',
-              click: () => {
-                this.showAnyWindow()
-              },
-              type: 'normal'
-            },
-            { label: '', type: 'separator' },
-            {
-              label: 'Quit',
-              click: () => {
-                app.quit()
-              },
-              type: 'normal'
-            }
-          ])
-          this._tray.setContextMenu(contextMenu)
-        }
->>>>>>> 402f45c6
       }
     })
 
