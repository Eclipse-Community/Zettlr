--- conflicted
+++ resolved
@@ -15,14 +15,9 @@
 import CodeMirror, { commands } from 'codemirror'
 import mermaid from 'mermaid'
 
-<<<<<<< HEAD
-// Initialise the mermaid API
-mermaid.initialize({ startOnLoad: false, theme: mermaid.mermaidAPI.Theme.Dark })
-=======
 // Initialise the mermaid API. Note the "as any" cast, since the mermaid types
 // are wrong.
 mermaid.initialize({ startOnLoad: false, theme: 'dark' as any })
->>>>>>> 493cd2a6
 
 /**
  * Defines the CodeMirror command to render all found markdown images.
